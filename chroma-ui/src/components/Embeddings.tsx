// @ts-nocheck

import React, { useEffect, useState } from 'react';
import { useTheme } from '@chakra-ui/react'
import PageContainer from './containers/PageContainer';
import Header from './Header';
import RightSidebar from './RightSidebar';
import LeftSidebar from './LeftSidebar';
import EmbeddingsContainer from './EmbeddingsViewer/EmbeddingsContainer';
import distinctColors from 'distinct-colors'
import chroma from "chroma-js" // nothing to do with us! a color library

function getEmbeddings(cb) {
  fetch(`/graphql`, {
    method: "POST",
    headers: {
      "Content-Type": "application/json",
    },
    body: JSON.stringify({
      query: `query fetchAllEmbeddings {
        datapoints {
          datapoints {
            x,
            y,
            metadata
          }
        }
      }`,
    }),
  })
    .then(res => res.json())
    .then(res => {
      cb(res.data.datapoints.datapoints)
    })
    .catch(console.error)
}

// first we want to find the unique values in our metadata
// and create sets of them
var generateMetadataSets = function(testData) {
  var metadataSets = {}
  testData.forEach(data => {
    let metadata = JSON.parse(data.metadata)
    // metadata stored in the third place in the array
    for (const [k, v] of Object.entries(metadata)) {
      if (metadataSets[k] === undefined) {
        metadataSets[k] = new Set()
      } 
      metadataSets[k].add(v)
    }
  })
  return metadataSets
}

// then we want to build a multi-layered object that we will
// use to render the left sidebar
// currently this is opinionated as classes -> types
var generateLeftSidebarObject = function(metadataSets) {
  var numberOfColors = metadataSets['class'].size

  // https://medialab.github.io/iwanthue/
  let colorsOpts = distinctColors({
    "count": numberOfColors, 
    "lightMin": 20,
    "lightMax": 80,
    "chromaMin": 80
  })

  var colors = []
  // right now the ordering of these is very sensitive to the
  // order of the colors passed to scatterplot in scatterplot.tsx
  var classTypeDict = []
  var classOptions = metadataSets['class']
  var typeOptions = metadataSets['type']
  var i = 0;
  classOptions.forEach(option => {
    classTypeDict.push({
      'class': option,
      title: option, 
      'subtypes': [],
      visible: true,
      color: chroma(colorsOpts[i]).hex()
    })

    i++
  })
  classTypeDict.forEach(cClass => {
    typeOptions.forEach(option => {
      let color;
      if (option === 'production') {
        color = chroma(cClass.color).brighten().hex()
      } else if (option === 'test') {
        color = chroma(cClass.color).darken().hex()
      } else {
        color = cClass.color
      }
      colors.push(color)

      cClass.subtypes.push({
        'type': option,
        title: option, 
        visible: true,
        color: color
      })
    })
  })
  return [classTypeDict, colors]
}

// then we take the data format that were given by the server for points
// and get it into the format that we can pass to regl-scatterplot
var dataToPlotter = function(testData, classTypeDict) {
  var dataToPlot = []
  testData.forEach(data => {
    // x is in pos 0, and y in pos 1
    // pos3 is opacity (0-1), pos4 is class (int)
    // color map for the classes are set in scatterplot
    let metadata = JSON.parse(data.metadata)
    var objectIndex = classTypeDict.findIndex((t, index)=>t.title === metadata['class']);
<<<<<<< HEAD
    var typeIndexOffset = classTypeDict[objectIndex].subtypes.findIndex((t, index)=>t.title === data[2]['type'])
    var classVisible = classTypeDict[objectIndex].visible
    var typeVisble = classTypeDict[objectIndex].subtypes[typeIndexOffset].visible

    var opacity = 1
    if (!typeVisble) {
      opacity = 0
    } else if (!classVisible) {
      opacity = 0
    }
    
    dataToPlot.push([data.x, data.y, opacity, (objectIndex*3) + typeIndexOffset])
=======
    dataToPlot.push([data.x, data.y, 1, objectIndex])
>>>>>>> ec462eb5
  })
  return dataToPlot
}

function Embeddings() {
  const theme = useTheme();

  let [serverData, setServerData] = useState<any>([]);
  let [points, setPoints] = useState<any>(null);
  let [toolSelected, setToolSelected] = useState<any>('cursor');
  let [cursor, setCursor] = useState('grab');
  let [selectedPoints, setSelectedPoints] = useState([]) // callback from regl-scatterplot
  let [unselectedPoints, setUnselectedPoints] = useState([]) // passed down to regl-scatterplot
  let [classDict, setClassDict] = useState(undefined) // object that renders the left sidebar
  let [colorsUsed, setColorsUsed] = useState([])

  // set up data onload
  useEffect(() => {
<<<<<<< HEAD
    getEmbeddings(dataFromServer => {
      var metadataSets = generateMetadataSets(dataFromServer)
      var response = generateLeftSidebarObject(metadataSets)
      var classTypeDict = response[0]
      var colors = response[1]
      setColorsUsed(colors)
      
      var dataToPlot = dataToPlotter(dataFromServer, classTypeDict)

=======
    getEmbeddings(serverData => {
      var metadataSets = generateMetadataSets(serverData)
      var classTypeDict = generateLeftSidebarObject(metadataSets)
      var dataToPlot = dataToPlotter(serverData, classTypeDict)
>>>>>>> ec462eb5
      setClassDict(classTypeDict)
      setPoints(dataToPlot)
      setServerData(dataFromServer)
    } )
  }, []);

  // Callback functions that are fired by regl-scatterplot
  const selectHandler = ({ points: selectedPoints }) => {
    setUnselectedPoints([])
    setSelectedPoints(selectedPoints)
  };
  const deselectHandler = () => {
    console.log('deselected points')
  };

  // Topbar functions passed down
  function moveClicked() {
    setToolSelected('cursor')
    setCursor('grab')
  }
  function lassoClicked() {
    setToolSelected('lasso')
    setCursor('crosshair')
  }

  // Left sidebar functions passed down
  // - these trigger the classes to be hidden or shown
  function classClicked(returnObject: string): void { 
    var objectIndex = classDict.findIndex((t, index)=>t.title == returnObject.text);
    var currentVisibility = classDict[objectIndex].visible
    classDict[objectIndex].visible = !currentVisibility
    classDict[objectIndex].subtypes.forEach((subtype) => subtype.visible = !currentVisibility)
    setClassDict([...classDict])
    updatePointVisiblity()
  }
  function typeClicked(returnObject: string): void { 
    var objectIndex = classDict.findIndex((t, index)=>t.title === returnObject.classTitle);
    var subTypeIndex = classDict[objectIndex].subtypes.findIndex((subtype) => subtype.title === returnObject.text)
    var currentVisibility = classDict[objectIndex].subtypes[subTypeIndex].visible
    classDict[objectIndex].subtypes[subTypeIndex].visible = !currentVisibility
    setClassDict([...classDict])
    updatePointVisiblity()
  }

  function updatePointVisiblity() {
    setPoints(dataToPlotter(serverData, classDict))
  }

  // Right sidebar functions passed down
  function clearSelected(points) {
    if (points !== undefined) {
      setUnselectedPoints(points)
    } else {
      setUnselectedPoints(selectedPoints)
    }
  }
  function tagSelected() {
    console.log('tagSelected')
  }

  return (
    <div>
      <PageContainer>
        <Header
          toolSelected={toolSelected}
          moveClicked={moveClicked}
          lassoClicked={lassoClicked}>
        </Header>
        <LeftSidebar 
          classDict={classDict} 
          classClicked={classClicked} 
          typeClicked={typeClicked}>
        </LeftSidebar>
        <EmbeddingsContainer 
          points={points} 
          toolSelected={toolSelected}
          selectHandler={selectHandler}
          deselectHandler={deselectHandler}
          unselectedPoints={unselectedPoints}
          cursor={cursor}
          colors={colorsUsed}
          ></EmbeddingsContainer>
        <RightSidebar 
          selectedPoints={selectedPoints}
          clearSelected={clearSelected}
          tagSelected={tagSelected}
          serverData={serverData}
        ></RightSidebar>
      </PageContainer>
    </div>
  );
}

export default Embeddings;<|MERGE_RESOLUTION|>--- conflicted
+++ resolved
@@ -117,7 +117,6 @@
     // color map for the classes are set in scatterplot
     let metadata = JSON.parse(data.metadata)
     var objectIndex = classTypeDict.findIndex((t, index)=>t.title === metadata['class']);
-<<<<<<< HEAD
     var typeIndexOffset = classTypeDict[objectIndex].subtypes.findIndex((t, index)=>t.title === data[2]['type'])
     var classVisible = classTypeDict[objectIndex].visible
     var typeVisble = classTypeDict[objectIndex].subtypes[typeIndexOffset].visible
@@ -130,9 +129,6 @@
     }
     
     dataToPlot.push([data.x, data.y, opacity, (objectIndex*3) + typeIndexOffset])
-=======
-    dataToPlot.push([data.x, data.y, 1, objectIndex])
->>>>>>> ec462eb5
   })
   return dataToPlot
 }
@@ -151,7 +147,6 @@
 
   // set up data onload
   useEffect(() => {
-<<<<<<< HEAD
     getEmbeddings(dataFromServer => {
       var metadataSets = generateMetadataSets(dataFromServer)
       var response = generateLeftSidebarObject(metadataSets)
@@ -160,13 +155,6 @@
       setColorsUsed(colors)
       
       var dataToPlot = dataToPlotter(dataFromServer, classTypeDict)
-
-=======
-    getEmbeddings(serverData => {
-      var metadataSets = generateMetadataSets(serverData)
-      var classTypeDict = generateLeftSidebarObject(metadataSets)
-      var dataToPlot = dataToPlotter(serverData, classTypeDict)
->>>>>>> ec462eb5
       setClassDict(classTypeDict)
       setPoints(dataToPlot)
       setServerData(dataFromServer)
