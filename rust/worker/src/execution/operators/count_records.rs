use crate::{
    blockstore::provider::{BlockfileProvider, OpenError},
    errors::{ChromaError, ErrorCodes},
    execution::{data::data_chunk::Chunk, operator::Operator},
    segment::record_segment::{RecordSegmentReader, RecordSegmentReaderCreationError},
    types::{LogRecord, Operation, Segment},
};
<<<<<<< HEAD
=======
use std::collections::HashSet;
>>>>>>> 37a030c6
use thiserror::Error;
use tonic::async_trait;

#[derive(Debug)]
pub(crate) struct CountRecordsOperator {}

impl CountRecordsOperator {
    pub(crate) fn new() -> Box<Self> {
        Box::new(CountRecordsOperator {})
    }
}

#[derive(Debug)]
pub(crate) struct CountRecordsInput {
    record_segment_definition: Segment,
    blockfile_provider: BlockfileProvider,
    log_records: Chunk<LogRecord>,
}

impl CountRecordsInput {
    pub(crate) fn new(
        record_segment_definition: Segment,
        blockfile_provider: BlockfileProvider,
        log_records: Chunk<LogRecord>,
    ) -> Self {
        Self {
            record_segment_definition,
            blockfile_provider,
            log_records,
        }
    }
}

#[derive(Debug)]
pub(crate) struct CountRecordsOutput {
    pub(crate) count: usize,
}

#[derive(Error, Debug)]
pub(crate) enum CountRecordsError {
    #[error("Error reading record segment reader")]
    RecordSegmentOpenError(#[from] OpenError),
    #[error("Error creating record segment reader")]
    RecordSegmentError(#[from] RecordSegmentReaderCreationError),
    #[error("Error reading record segment")]
    RecordSegmentReadError(#[from] Box<dyn ChromaError>),
}

impl ChromaError for CountRecordsError {
    fn code(&self) -> ErrorCodes {
        match self {
<<<<<<< HEAD
            CountRecordsError::RecordSegmentError(_) => ErrorCodes::Internal,
            CountRecordsError::RecordSegmentReadError(e) => e.code(),
            CountRecordsError::RecordSegmentOpenError(e) => e.code(),
=======
            CountRecordsError::RecordSegmentError(e) => e.code(),
            CountRecordsError::RecordSegmentReadError => ErrorCodes::Internal,
>>>>>>> 37a030c6
        }
    }
}

#[async_trait]
impl Operator<CountRecordsInput, CountRecordsOutput> for CountRecordsOperator {
    type Error = CountRecordsError;
    async fn run(
        &self,
        input: &CountRecordsInput,
    ) -> Result<CountRecordsOutput, CountRecordsError> {
        let segment_reader = match RecordSegmentReader::from_segment(
            &input.record_segment_definition,
            &input.blockfile_provider,
        )
<<<<<<< HEAD
        .await
        {
            Ok(reader) => reader,
            Err(e) => {
                match *e {
                    RecordSegmentReaderCreationError::UninitializedSegment => {
                        // This means no compaction has occured.
                        return Ok(CountRecordsOutput { count: 0 });
                    }
                    RecordSegmentReaderCreationError::BlockfileOpenError(e) => {
                        return Err(CountRecordsError::RecordSegmentOpenError(*e));
                    }
                    RecordSegmentReaderCreationError::InvalidNumberOfFiles => {
                        return Err(CountRecordsError::RecordSegmentError(*e));
                    }
                }
            }
        };

        let count = match segment_reader.count().await {
            Ok(val) => val,
            Err(e) => {
                return Err(CountRecordsError::RecordSegmentReadError(e));
            }
        };

        Ok(CountRecordsOutput { count })
=======
        .await;
        let reader = match segment_reader {
            Ok(r) => r,
            Err(e) => {
                println!("Error opening record segment");
                return Err(CountRecordsError::RecordSegmentError(*e));
            }
        };
        // Reconcile adds, updates and deletes.
        // Ids that exist in both the log and the segment (can be
        // in both deleted and not deleted state).
        let mut deleted_and_non_deleted_present_in_segment: HashSet<String> = HashSet::new();
        let mut res_count: i32 = 0;
        // In theory, we can sort all the ids here
        // and send them to the reader so that the reader
        // can process all in one iteration of the sparse index.
        // In practice, the blocks
        // will get cached so overall performance benefits
        // should not be significant.
        for (log_record, _) in input.log_records.iter() {
            match reader
                .data_exists_for_user_id(log_record.record.id.as_str())
                .await
            {
                Ok(exists) => {
                    if exists {
                        deleted_and_non_deleted_present_in_segment
                            .insert(log_record.record.id.clone());
                    }
                }
                Err(_) => {
                    println!("Error reading record segment");
                    return Err(CountRecordsError::RecordSegmentReadError);
                }
            }
        }
        // Ids that are present in the log and segment and their end state is not deleted.
        let mut non_deleted_present_in_segment: HashSet<String> =
            deleted_and_non_deleted_present_in_segment.clone();
        // Ids that are absent in the segment but present in log in non deleted state.
        let mut non_deleted_absent_in_segment: HashSet<String> = HashSet::new();
        for (log_record, _) in input.log_records.iter() {
            if deleted_and_non_deleted_present_in_segment.contains(log_record.record.id.as_str()) {
                match log_record.record.operation {
                    Operation::Add | Operation::Upsert => {
                        non_deleted_present_in_segment.insert(log_record.record.id.clone());
                    }
                    Operation::Delete => {
                        non_deleted_present_in_segment.remove(log_record.record.id.as_str());
                    }
                    Operation::Update => {}
                }
            } else {
                match log_record.record.operation {
                    Operation::Add | Operation::Upsert => {
                        non_deleted_absent_in_segment.insert(log_record.record.id.clone());
                    }
                    Operation::Delete => {
                        non_deleted_absent_in_segment.remove(log_record.record.id.as_str());
                    }
                    Operation::Update => {}
                }
            }
        }
        // Discount the records that are present in the record segment but have
        // been deleted more recently in the log.
        res_count -= (deleted_and_non_deleted_present_in_segment.len()
            - non_deleted_present_in_segment.len()) as i32;
        // Add the records that are absent in the record segment but
        // have been inserted more recently in the log.
        res_count += non_deleted_absent_in_segment.len() as i32;
        // Finally, add the count from the record segment.
        match reader.count().await {
            Ok(val) => {
                res_count += val as i32;
            }
            Err(_) => {
                println!("Error reading record segment");
                return Err(CountRecordsError::RecordSegmentReadError);
            }
        };
        Ok(CountRecordsOutput {
            count: res_count as usize,
        })
    }
}

#[cfg(test)]
mod tests {
    use crate::segment::types::SegmentFlusher;
    use crate::{
        blockstore::provider::BlockfileProvider,
        execution::{
            data::data_chunk::Chunk,
            operator::Operator,
            operators::count_records::{CountRecordsInput, CountRecordsOperator},
        },
        segment::{record_segment::RecordSegmentWriter, LogMaterializer, SegmentWriter},
        types::{LogRecord, Operation, OperationRecord},
    };
    use std::{collections::HashMap, str::FromStr};
    use uuid::Uuid;

    #[tokio::test]
    async fn test_merge_log_and_storage() {
        let in_memory_provider = BlockfileProvider::new_memory();
        let mut record_segment = crate::types::Segment {
            id: Uuid::from_str("00000000-0000-0000-0000-000000000000").expect("parse error"),
            r#type: crate::types::SegmentType::Record,
            scope: crate::types::SegmentScope::RECORD,
            collection: Some(
                Uuid::from_str("00000000-0000-0000-0000-000000000000").expect("parse error"),
            ),
            metadata: None,
            file_path: HashMap::new(),
        };
        {
            let segment_writer =
                RecordSegmentWriter::from_segment(&record_segment, &in_memory_provider)
                    .await
                    .expect("Error creating segment writer");
            let data = vec![
                LogRecord {
                    log_offset: 1,
                    record: OperationRecord {
                        id: "embedding_id_1".to_string(),
                        embedding: Some(vec![1.0, 2.0, 3.0]),
                        encoding: None,
                        metadata: None,
                        document: None,
                        operation: Operation::Add,
                    },
                },
                LogRecord {
                    log_offset: 2,
                    record: OperationRecord {
                        id: "embedding_id_2".to_string(),
                        embedding: Some(vec![4.0, 5.0, 6.0]),
                        encoding: None,
                        metadata: None,
                        document: None,
                        operation: Operation::Add,
                    },
                },
                LogRecord {
                    log_offset: 3,
                    record: OperationRecord {
                        id: "embedding_id_1".to_string(),
                        embedding: None,
                        encoding: None,
                        metadata: None,
                        document: None,
                        operation: Operation::Delete,
                    },
                },
            ];
            let data: Chunk<LogRecord> = Chunk::new(data.into());
            segment_writer.materialize(&data).await;
            let flusher = segment_writer
                .commit()
                .expect("Commit for segment writer failed");
            record_segment.file_path = flusher.flush().await.expect("Flush segment writer failed");
        }
        let data = vec![
            LogRecord {
                log_offset: 4,
                record: OperationRecord {
                    id: "embedding_id_1".to_string(),
                    embedding: Some(vec![1.0, 2.0, 3.0]),
                    encoding: None,
                    metadata: None,
                    document: None,
                    operation: Operation::Add,
                },
            },
            LogRecord {
                log_offset: 5,
                record: OperationRecord {
                    id: "embedding_id_4".to_string(),
                    embedding: Some(vec![4.0, 5.0, 6.0]),
                    encoding: None,
                    metadata: None,
                    document: None,
                    operation: Operation::Add,
                },
            },
            LogRecord {
                log_offset: 6,
                record: OperationRecord {
                    id: "embedding_id_2".to_string(),
                    embedding: None,
                    encoding: None,
                    metadata: None,
                    document: None,
                    operation: Operation::Update,
                },
            },
        ];
        let data: Chunk<LogRecord> = Chunk::new(data.into());
        let input = CountRecordsInput {
            record_segment_definition: record_segment,
            blockfile_provider: in_memory_provider,
            log_records: data,
        };
        let operator = CountRecordsOperator {};
        let count = operator
            .run(&input)
            .await
            .expect("Count operator run failed");
        assert_eq!(3, count.count);
>>>>>>> 37a030c6
    }
}<|MERGE_RESOLUTION|>--- conflicted
+++ resolved
@@ -5,10 +5,7 @@
     segment::record_segment::{RecordSegmentReader, RecordSegmentReaderCreationError},
     types::{LogRecord, Operation, Segment},
 };
-<<<<<<< HEAD
-=======
 use std::collections::HashSet;
->>>>>>> 37a030c6
 use thiserror::Error;
 use tonic::async_trait;
 
@@ -49,10 +46,8 @@
 
 #[derive(Error, Debug)]
 pub(crate) enum CountRecordsError {
-    #[error("Error reading record segment reader")]
-    RecordSegmentOpenError(#[from] OpenError),
     #[error("Error creating record segment reader")]
-    RecordSegmentError(#[from] RecordSegmentReaderCreationError),
+    RecordSegmentCreateError(#[from] RecordSegmentReaderCreationError),
     #[error("Error reading record segment")]
     RecordSegmentReadError(#[from] Box<dyn ChromaError>),
 }
@@ -60,14 +55,8 @@
 impl ChromaError for CountRecordsError {
     fn code(&self) -> ErrorCodes {
         match self {
-<<<<<<< HEAD
-            CountRecordsError::RecordSegmentError(_) => ErrorCodes::Internal,
+            CountRecordsError::RecordSegmentCreateError(e) => e.code(),
             CountRecordsError::RecordSegmentReadError(e) => e.code(),
-            CountRecordsError::RecordSegmentOpenError(e) => e.code(),
-=======
-            CountRecordsError::RecordSegmentError(e) => e.code(),
-            CountRecordsError::RecordSegmentReadError => ErrorCodes::Internal,
->>>>>>> 37a030c6
         }
     }
 }
@@ -79,45 +68,42 @@
         &self,
         input: &CountRecordsInput,
     ) -> Result<CountRecordsOutput, CountRecordsError> {
-        let segment_reader = match RecordSegmentReader::from_segment(
+        let segment_reader = RecordSegmentReader::from_segment(
             &input.record_segment_definition,
             &input.blockfile_provider,
         )
-<<<<<<< HEAD
-        .await
-        {
-            Ok(reader) => reader,
-            Err(e) => {
-                match *e {
-                    RecordSegmentReaderCreationError::UninitializedSegment => {
-                        // This means no compaction has occured.
-                        return Ok(CountRecordsOutput { count: 0 });
-                    }
-                    RecordSegmentReaderCreationError::BlockfileOpenError(e) => {
-                        return Err(CountRecordsError::RecordSegmentOpenError(*e));
-                    }
-                    RecordSegmentReaderCreationError::InvalidNumberOfFiles => {
-                        return Err(CountRecordsError::RecordSegmentError(*e));
-                    }
-                }
-            }
-        };
-
-        let count = match segment_reader.count().await {
-            Ok(val) => val,
-            Err(e) => {
-                return Err(CountRecordsError::RecordSegmentReadError(e));
-            }
-        };
-
-        Ok(CountRecordsOutput { count })
-=======
         .await;
         let reader = match segment_reader {
             Ok(r) => r,
             Err(e) => {
-                println!("Error opening record segment");
-                return Err(CountRecordsError::RecordSegmentError(*e));
+                match *e {
+                    RecordSegmentReaderCreationError::UninitializedSegment => {
+                        // This means there no compaction has occured.
+                        // So we can just traverse the log records
+                        // and count the number of records.
+                        let mut seen_id_set = HashSet::new();
+                        for (log_record, _) in input.log_records.iter() {
+                            match log_record.record.operation {
+                                Operation::Add | Operation::Upsert => {
+                                    seen_id_set.insert(log_record.record.id.clone());
+                                }
+                                Operation::Delete => {
+                                    seen_id_set.remove(log_record.record.id.as_str());
+                                }
+                                Operation::Update => {}
+                            }
+                        }
+                        return Ok(CountRecordsOutput {
+                            count: seen_id_set.len(),
+                        });
+                    }
+                    RecordSegmentReaderCreationError::BlockfileOpenError(_) => {
+                        return Err(CountRecordsError::RecordSegmentCreateError(*e));
+                    }
+                    RecordSegmentReaderCreationError::InvalidNumberOfFiles => {
+                        return Err(CountRecordsError::RecordSegmentCreateError(*e));
+                    }
+                }
             }
         };
         // Reconcile adds, updates and deletes.
@@ -142,9 +128,9 @@
                             .insert(log_record.record.id.clone());
                     }
                 }
-                Err(_) => {
+                Err(e) => {
                     println!("Error reading record segment");
-                    return Err(CountRecordsError::RecordSegmentReadError);
+                    return Err(CountRecordsError::RecordSegmentReadError(e));
                 }
             }
         }
@@ -188,9 +174,9 @@
             Ok(val) => {
                 res_count += val as i32;
             }
-            Err(_) => {
+            Err(e) => {
                 println!("Error reading record segment");
-                return Err(CountRecordsError::RecordSegmentReadError);
+                return Err(CountRecordsError::RecordSegmentReadError(e));
             }
         };
         Ok(CountRecordsOutput {
@@ -322,6 +308,92 @@
             .await
             .expect("Count operator run failed");
         assert_eq!(3, count.count);
->>>>>>> 37a030c6
+    }
+
+    #[tokio::test]
+    async fn test_no_compaction_log_only() {
+        let in_memory_provider = BlockfileProvider::new_memory();
+        let record_segment = crate::types::Segment {
+            id: Uuid::from_str("00000000-0000-0000-0000-000000000000").expect("parse error"),
+            r#type: crate::types::SegmentType::Record,
+            scope: crate::types::SegmentScope::RECORD,
+            collection: Some(
+                Uuid::from_str("00000000-0000-0000-0000-000000000000").expect("parse error"),
+            ),
+            metadata: None,
+            file_path: HashMap::new(),
+        };
+
+        // Add 1, 2. Delete 1. Add 3. Upsert 3. Expected count is 2.
+        let log_data = vec![
+            LogRecord {
+                log_offset: 1,
+                record: OperationRecord {
+                    id: "embedding_id_1".to_string(),
+                    embedding: Some(vec![1.0, 2.0, 3.0]),
+                    encoding: None,
+                    metadata: None,
+                    document: None,
+                    operation: Operation::Add,
+                },
+            },
+            LogRecord {
+                log_offset: 2,
+                record: OperationRecord {
+                    id: "embedding_id_2".to_string(),
+                    embedding: Some(vec![4.0, 5.0, 6.0]),
+                    encoding: None,
+                    metadata: None,
+                    document: None,
+                    operation: Operation::Add,
+                },
+            },
+            LogRecord {
+                log_offset: 3,
+                record: OperationRecord {
+                    id: "embedding_id_1".to_string(),
+                    embedding: None,
+                    encoding: None,
+                    metadata: None,
+                    document: None,
+                    operation: Operation::Delete,
+                },
+            },
+            LogRecord {
+                log_offset: 4,
+                record: OperationRecord {
+                    id: "embedding_id_3".to_string(),
+                    embedding: Some(vec![1.0, 2.0, 3.0]),
+                    encoding: None,
+                    metadata: None,
+                    document: None,
+                    operation: Operation::Add,
+                },
+            },
+            LogRecord {
+                log_offset: 5,
+                record: OperationRecord {
+                    id: "embedding_id_3".to_string(),
+                    embedding: Some(vec![4.0, 5.0, 6.0]),
+                    encoding: None,
+                    metadata: None,
+                    document: None,
+                    operation: Operation::Upsert,
+                },
+            },
+        ];
+
+        let data: Chunk<LogRecord> = Chunk::new(log_data.into());
+        let input = CountRecordsInput {
+            record_segment_definition: record_segment,
+            blockfile_provider: in_memory_provider,
+            log_records: data,
+        };
+        let operator = CountRecordsOperator {};
+        let count = operator
+            .run(&input)
+            .await
+            .expect("Count operator run failed");
+        assert_eq!(2, count.count);
     }
 }