--- conflicted
+++ resolved
@@ -17,10 +17,7 @@
     WhereDocument,
 )
 from chromadb.config import Component
-<<<<<<< HEAD
-=======
 import chromadb.utils.embedding_functions as ef
->>>>>>> 75f5a817
 
 
 class API(Component, ABC):
