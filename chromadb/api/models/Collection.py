--- conflicted
+++ resolved
@@ -31,7 +31,7 @@
     from chromadb.api import API
 
 
-class Collection(BaseModel):  # type: ignore
+class Collection(BaseModel):
     name: str
     id: UUID
     metadata: Optional[Dict[str, Union[StrictStr, StrictInt, StrictFloat]]] = None
@@ -53,15 +53,10 @@
             import chromadb.utils.embedding_functions as ef
 
             logger.warning(
-                "No embedding_function provided, using default embedding function: DefaultEmbeddingFunction"
-            )
-<<<<<<< HEAD
+                "No embedding_function provided, using default embedding function: DefaultEmbeddingFunction "
+            )
             self._embedding_function = ef.DefaultEmbeddingFunction()
-        super().__init__(name=name, metadata=metadata)
-=======
-            self._embedding_function = ef.SentenceTransformerEmbeddingFunction()
         super().__init__(name=name, metadata=metadata, id=id)
->>>>>>> 80497fcd
 
     def __repr__(self) -> str:
         return f"Collection(name={self.name})"
