import pytest
import logging
from hypothesis import given
import hypothesis.strategies as st
from typing import Set, Optional
from dataclasses import dataclass
import chromadb.errors as errors
from chromadb.api import API
from chromadb.api.models.Collection import Collection
from chromadb.test.configurations import configurations
import chromadb.test.property.strategies as strategies
from hypothesis.stateful import (
    Bundle,
    RuleBasedStateMachine,
    rule,
    initialize,
    precondition,
    consumes,
    run_state_machine_as_test,
    multiple,
    invariant,
)
from collections import defaultdict
import chromadb.test.property.invariants as invariants
import hypothesis


traces = defaultdict(lambda: 0)


def trace(key):
    global traces
    traces[key] += 1


def print_traces():
    global traces
    for key, value in traces.items():
        print(f"{key}: {value}")


dtype_shared_st = st.shared(st.sampled_from(strategies.float_types), key="dtype")
dimension_shared_st = st.shared(
    st.integers(min_value=2, max_value=2048), key="dimension"
)


@dataclass
class EmbeddingStateMachineStates:
    initialize = "initialize"
    add_embeddings = "add_embeddings"
    delete_by_ids = "delete_by_ids"
    update_embeddings = "update_embeddings"
    upsert_embeddings = "upsert_embeddings"

collection_st = st.shared(strategies.collections(), key="coll")

class EmbeddingStateMachine(RuleBasedStateMachine):
    collection: Collection
    embedding_ids: Bundle = Bundle("embedding_ids")

    def __init__(self, api = None):
        super().__init__()
        # For debug only, to run as class-based test
        if not api:
            api = chromadb.Client(configurations()[0])
        self.api = api
        self._rules_strategy = strategies.DeterministicRuleStrategy(self)

<<<<<<< HEAD
    @initialize(collection=collection_st)
    def initialize(self, collection: strategies.Collection):
=======
    @initialize(
        collection=strategies.collections(with_hnsw_params=True),
        dtype=dtype_shared_st,
        dimension=dimension_shared_st,
    )
    def initialize(self, collection, dtype, dimension):
>>>>>>> db360860
        self.api.reset()
        self.collection = self.api.create_collection(
            name=collection.name,
            metadata=collection.metadata,
            embedding_function=collection.embedding_function
        )
        trace("init")
        self.on_state_change(EmbeddingStateMachineStates.initialize)
        self.embeddings = {
            "ids": [],
            "embeddings": [],
            "metadatas": [],
            "documents": [],
        }

    @rule(target=embedding_ids,
          embedding_set=strategies.recordsets(collection_st))
    def add_embeddings(self, embedding_set):
        trace("add_embeddings")
        self.on_state_change(EmbeddingStateMachineStates.add_embeddings)
        if len(self.embeddings["ids"]) > 0:
            trace("add_more_embeddings")

        if set(embedding_set["ids"]).intersection(set(self.embeddings["ids"])):
            with pytest.raises(errors.IDAlreadyExistsError):
                self.collection.add(**embedding_set)
            return multiple()
        else:
            self.collection.add(**embedding_set)
            self._upsert_embeddings(embedding_set)
            return multiple(*embedding_set["ids"])

    @precondition(lambda self: len(self.embeddings["ids"]) > 20)
    @rule(ids=st.lists(consumes(embedding_ids), min_size=1, max_size=20))
    def delete_by_ids(self, ids):
        trace("remove embeddings")
        self.on_state_change(EmbeddingStateMachineStates.delete_by_ids)
        indices_to_remove = [self.embeddings["ids"].index(id) for id in ids]

        self.collection.delete(ids=ids)
        self._remove_embeddings(set(indices_to_remove))

    # Removing the precondition causes the tests to frequently fail as "unsatisfiable"
    # Using a value < 5 causes retries and lowers the number of valid samples
    @precondition(lambda self: len(self.embeddings["ids"]) >= 5)
    @rule(embedding_set=strategies.recordsets(collection_strategy=collection_st,
                                              id_strategy=embedding_ids,
                                              min_size=1,
                                              max_size=5))
    def update_embeddings(self, embedding_set):
        trace("update embeddings")
        self.on_state_change(EmbeddingStateMachineStates.update_embeddings)
        self.collection.update(**embedding_set)
        self._upsert_embeddings(embedding_set)

    # Using a value < 3 causes more retries and lowers the number of valid samples
    @precondition(lambda self: len(self.embeddings["ids"]) >= 3)
    @rule(embedding_set=strategies.recordsets(
              collection_strategy=collection_st,
              id_strategy=st.one_of(embedding_ids, strategies.safe_text),
              min_size=1, max_size=5))
    def upsert_embeddings(self, embedding_set):
        trace("upsert embeddings")
        self.on_state_change(EmbeddingStateMachineStates.upsert_embeddings)
        self.collection.upsert(**embedding_set)
        self._upsert_embeddings(embedding_set)

    @invariant()
    def count(self):
        invariants.count(self.api, self.collection.name, len(self.embeddings["ids"]))

    @invariant()
    def no_duplicates(self):
        invariants.no_duplicates(self.collection)

    @invariant()
    def ann_accuracy(self):
        invariants.ann_accuracy(
            collection=self.collection, embeddings=self.embeddings, min_recall=0.95  #type: ignore
        )

    def _upsert_embeddings(self, embeddings: strategies.RecordSet):
        for idx, id in enumerate(embeddings["ids"]):
            if id in self.embeddings["ids"]:
                target_idx = self.embeddings["ids"].index(id)
                if "embeddings" in embeddings and embeddings["embeddings"] is not None:
                    self.embeddings["embeddings"][target_idx] = embeddings[
                        "embeddings"
                    ][idx]
                if "metadatas" in embeddings and embeddings["metadatas"] is not None:
                    self.embeddings["metadatas"][target_idx] = embeddings["metadatas"][
                        idx
                    ]
                if "documents" in embeddings and embeddings["documents"] is not None:
                    self.embeddings["documents"][target_idx] = embeddings["documents"][
                        idx
                    ]
            else:
                self.embeddings["ids"].append(id)
                if "embeddings" in embeddings and embeddings["embeddings"] is not None:
                    self.embeddings["embeddings"].append(embeddings["embeddings"][idx])
                else:
                    self.embeddings["embeddings"].append(None)
                if "metadatas" in embeddings and embeddings["metadatas"] is not None:
                    self.embeddings["metadatas"].append(embeddings["metadatas"][idx])
                else:
                    self.embeddings["metadatas"].append(None)
                if "documents" in embeddings and embeddings["documents"] is not None:
                    self.embeddings["documents"].append(embeddings["documents"][idx])
                else:
                    self.embeddings["documents"].append(None)

    def _remove_embeddings(self, indices_to_remove: Set[int]):
        indices_list = list(indices_to_remove)
        indices_list.sort(reverse=True)

        for i in indices_list:
            del self.embeddings["ids"][i]
            del self.embeddings["embeddings"][i]
            del self.embeddings["metadatas"][i]
            del self.embeddings["documents"][i]

    def on_state_change(self, new_state):
        pass


def test_embeddings_state(caplog, api):
    caplog.set_level(logging.ERROR)
    run_state_machine_as_test(lambda: EmbeddingStateMachine(api))
    print_traces()


def test_multi_add(api: API):
    api.reset()
    coll = api.create_collection(name="foo")
    coll.add(ids=["a"], embeddings=[[0.0]])
    assert coll.count() == 1

    with pytest.raises(errors.IDAlreadyExistsError):
        coll.add(ids=["a"], embeddings=[[0.0]])

    assert coll.count() == 1

    results = coll.get()
    assert results["ids"] == ["a"]

    coll.delete(ids=["a"])
    assert coll.count() == 0


def test_dup_add(api: API):
    api.reset()
    coll = api.create_collection(name="foo")
    with pytest.raises(errors.DuplicateIDError):
        coll.add(ids=["a", "a"], embeddings=[[0.0], [1.1]])
    with pytest.raises(errors.DuplicateIDError):
        coll.upsert(ids=["a", "a"], embeddings=[[0.0], [1.1]])


# TODO: Use SQL escaping correctly internally
@pytest.mark.xfail(reason="We don't properly escape SQL internally, causing problems")
def test_escape_chars_in_ids(api: API):
    api.reset()
    id = "\x1f"
    coll = api.create_collection(name="foo")
    coll.add(ids=[id], embeddings=[[0.0]])
    assert coll.count() == 1
    coll.delete(ids=[id])
    assert coll.count() == 0<|MERGE_RESOLUTION|>--- conflicted
+++ resolved
@@ -5,6 +5,7 @@
 from typing import Set, Optional
 from dataclasses import dataclass
 import chromadb.errors as errors
+import chromadb
 from chromadb.api import API
 from chromadb.api.models.Collection import Collection
 from chromadb.test.configurations import configurations
@@ -53,7 +54,7 @@
     update_embeddings = "update_embeddings"
     upsert_embeddings = "upsert_embeddings"
 
-collection_st = st.shared(strategies.collections(), key="coll")
+collection_st = st.shared(strategies.collections(with_hnsw_params=True), key="coll")
 
 class EmbeddingStateMachine(RuleBasedStateMachine):
     collection: Collection
@@ -67,17 +68,8 @@
         self.api = api
         self._rules_strategy = strategies.DeterministicRuleStrategy(self)
 
-<<<<<<< HEAD
     @initialize(collection=collection_st)
     def initialize(self, collection: strategies.Collection):
-=======
-    @initialize(
-        collection=strategies.collections(with_hnsw_params=True),
-        dtype=dtype_shared_st,
-        dimension=dimension_shared_st,
-    )
-    def initialize(self, collection, dtype, dimension):
->>>>>>> db360860
         self.api.reset()
         self.collection = self.api.create_collection(
             name=collection.name,
