import pytest
import logging
from hypothesis import given
import hypothesis.strategies as st
<<<<<<< HEAD
from typing import Set, Optional
=======
from typing import Set
from dataclasses import dataclass
>>>>>>> c866e552
import chromadb
import chromadb.errors as errors
from chromadb.api import API
from chromadb.api.models.Collection import Collection
from chromadb.test.configurations import configurations
import chromadb.test.property.strategies as strategies
from hypothesis.stateful import (
    Bundle,
    RuleBasedStateMachine,
    rule,
    initialize,
    precondition,
    consumes,
    run_state_machine_as_test,
    multiple,
    invariant,
)
from collections import defaultdict
import chromadb.test.property.invariants as invariants
import hypothesis


traces = defaultdict(lambda: 0)


def trace(key):
    global traces
    traces[key] += 1


def print_traces():
    global traces
    for key, value in traces.items():
        print(f"{key}: {value}")


@pytest.fixture(scope="module", params=configurations())
def api(request):
    configuration = request.param
    return chromadb.Client(configuration)


dtype_shared_st = st.shared(st.sampled_from(strategies.float_types), key="dtype")
dimension_shared_st = st.shared(
    st.integers(min_value=2, max_value=2048), key="dimension"
)


<<<<<<< HEAD
collection_st = st.shared(strategies.collections(), key="coll")
=======
@dataclass
class EmbeddingStateMachineStates:
    initialize = "initialize"
    add_embeddings = "add_embeddings"
    delete_by_ids = "delete_by_ids"
    update_embeddings = "update_embeddings"
    upsert_embeddings = "upsert_embeddings"

>>>>>>> c866e552

class EmbeddingStateMachine(RuleBasedStateMachine):
    collection: Collection
    embedding_ids: Bundle = Bundle("embedding_ids")

    def __init__(self, api = None):
        super().__init__()
        # For debug only, to run as class-based test
        if not api:
            api = chromadb.Client(configurations()[0])
        self.api = api
        self._rules_strategy = strategies.DeterministicRuleStrategy(self)

    @initialize(collection=collection_st)
    def initialize(self, collection: strategies.Collection):
        self.api.reset()
        self.collection = self.api.create_collection(
            name=collection.name,
            metadata=collection.metadata,
            embedding_function=collection.embedding_function
        )
        trace("init")
        self.on_state_change(EmbeddingStateMachineStates.initialize)
        self.embeddings = {
            "ids": [],
            "embeddings": [],
            "metadatas": [],
            "documents": [],
        }

    @rule(target=embedding_ids,
          embedding_set=strategies.recordsets(collection_st))
    def add_embeddings(self, embedding_set):
        trace("add_embeddings")
        self.on_state_change(EmbeddingStateMachineStates.add_embeddings)
        if len(self.embeddings["ids"]) > 0:
            trace("add_more_embeddings")

        if set(embedding_set["ids"]).intersection(set(self.embeddings["ids"])):
            with pytest.raises(errors.IDAlreadyExistsError):
                self.collection.add(**embedding_set)
            return multiple()
        else:
            self.collection.add(**embedding_set)
            self._upsert_embeddings(embedding_set)
            return multiple(*embedding_set["ids"])

    @precondition(lambda self: len(self.embeddings["ids"]) > 20)
    @rule(ids=st.lists(consumes(embedding_ids), min_size=1, max_size=20))
    def delete_by_ids(self, ids):
        trace("remove embeddings")
        self.on_state_change(EmbeddingStateMachineStates.delete_by_ids)
        indices_to_remove = [self.embeddings["ids"].index(id) for id in ids]

        self.collection.delete(ids=ids)
        self._remove_embeddings(set(indices_to_remove))

    # Removing the precondition causes the tests to frequently fail as "unsatisfiable"
    # Using a value < 5 causes retries and lowers the number of valid samples
    @precondition(lambda self: len(self.embeddings["ids"]) >= 5)
    @rule(embedding_set=strategies.recordsets(collection_strategy=collection_st,
                                              id_strategy=embedding_ids,
                                              min_size=1,
                                              max_size=5))
    def update_embeddings(self, embedding_set):
        trace("update embeddings")
        self.on_state_change(EmbeddingStateMachineStates.update_embeddings)
        self.collection.update(**embedding_set)
        self._upsert_embeddings(embedding_set)

    # Using a value < 3 causes more retries and lowers the number of valid samples
    @precondition(lambda self: len(self.embeddings["ids"]) >= 3)
    @rule(embedding_set=strategies.recordsets(
              collection_strategy=collection_st,
              id_strategy=st.one_of(embedding_ids, strategies.safe_text),
              min_size=1, max_size=5))
    def upsert_embeddings(self, embedding_set):
        trace("upsert embeddings")
        self.on_state_change(EmbeddingStateMachineStates.upsert_embeddings)
        self.collection.upsert(**embedding_set)
        self._upsert_embeddings(embedding_set)

    @invariant()
    def count(self):
        invariants.count(self.api, self.collection.name, len(self.embeddings["ids"]))

    @invariant()
    def no_duplicates(self):
        invariants.no_duplicates(self.collection)

    @invariant()
    def ann_accuracy(self):
        invariants.ann_accuracy(
            collection=self.collection, embeddings=self.embeddings, min_recall=0.95  #type: ignore
        )

    def _upsert_embeddings(self, embeddings: strategies.RecordSet):
        for idx, id in enumerate(embeddings["ids"]):
            if id in self.embeddings["ids"]:
                target_idx = self.embeddings["ids"].index(id)
                if "embeddings" in embeddings and embeddings["embeddings"] is not None:
                    self.embeddings["embeddings"][target_idx] = embeddings[
                        "embeddings"
                    ][idx]
                if "metadatas" in embeddings and embeddings["metadatas"] is not None:
                    self.embeddings["metadatas"][target_idx] = embeddings["metadatas"][
                        idx
                    ]
                if "documents" in embeddings and embeddings["documents"] is not None:
                    self.embeddings["documents"][target_idx] = embeddings["documents"][
                        idx
                    ]
            else:
                self.embeddings["ids"].append(id)
                if "embeddings" in embeddings and embeddings["embeddings"] is not None:
                    self.embeddings["embeddings"].append(embeddings["embeddings"][idx])
                else:
                    self.embeddings["embeddings"].append(None)
                if "metadatas" in embeddings and embeddings["metadatas"] is not None:
                    self.embeddings["metadatas"].append(embeddings["metadatas"][idx])
                else:
                    self.embeddings["metadatas"].append(None)
                if "documents" in embeddings and embeddings["documents"] is not None:
                    self.embeddings["documents"].append(embeddings["documents"][idx])
                else:
                    self.embeddings["documents"].append(None)

    def _remove_embeddings(self, indices_to_remove: Set[int]):
        indices_list = list(indices_to_remove)
        indices_list.sort(reverse=True)

        for i in indices_list:
            del self.embeddings["ids"][i]
            del self.embeddings["embeddings"][i]
            del self.embeddings["metadatas"][i]
            del self.embeddings["documents"][i]

    def on_state_change(self, new_state):
        pass


def test_embeddings_state(caplog, api):
    caplog.set_level(logging.ERROR)
    run_state_machine_as_test(lambda: EmbeddingStateMachine(api))
    print_traces()


def test_multi_add(api: API):
    api.reset()
    coll = api.create_collection(name="foo")
    coll.add(ids=["a"], embeddings=[[0.0]])
    assert coll.count() == 1

    with pytest.raises(errors.IDAlreadyExistsError):
        coll.add(ids=["a"], embeddings=[[0.0]])

    assert coll.count() == 1

    results = coll.get()
    assert results["ids"] == ["a"]

    coll.delete(ids=["a"])
    assert coll.count() == 0


def test_dup_add(api: API):
    api.reset()
    coll = api.create_collection(name="foo")
    with pytest.raises(errors.DuplicateIDError):
        coll.add(ids=["a", "a"], embeddings=[[0.0], [1.1]])
    with pytest.raises(errors.DuplicateIDError):
        coll.upsert(ids=["a", "a"], embeddings=[[0.0], [1.1]])


# TODO: Use SQL escaping correctly internally
@pytest.mark.xfail(reason="We don't properly escape SQL internally, causing problems")
def test_escape_chars_in_ids(api: API):
    api.reset()
    id = "\x1f"
    coll = api.create_collection(name="foo")
    coll.add(ids=[id], embeddings=[[0.0]])
    assert coll.count() == 1
    coll.delete(ids=[id])
    assert coll.count() == 0<|MERGE_RESOLUTION|>--- conflicted
+++ resolved
@@ -2,12 +2,8 @@
 import logging
 from hypothesis import given
 import hypothesis.strategies as st
-<<<<<<< HEAD
 from typing import Set, Optional
-=======
-from typing import Set
 from dataclasses import dataclass
->>>>>>> c866e552
 import chromadb
 import chromadb.errors as errors
 from chromadb.api import API
@@ -56,9 +52,6 @@
 )
 
 
-<<<<<<< HEAD
-collection_st = st.shared(strategies.collections(), key="coll")
-=======
 @dataclass
 class EmbeddingStateMachineStates:
     initialize = "initialize"
@@ -67,7 +60,7 @@
     update_embeddings = "update_embeddings"
     upsert_embeddings = "upsert_embeddings"
 
->>>>>>> c866e552
+collection_st = st.shared(strategies.collections(), key="coll")
 
 class EmbeddingStateMachine(RuleBasedStateMachine):
     collection: Collection
