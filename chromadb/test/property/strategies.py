import hypothesis
import hypothesis.strategies as st
from typing import Optional, Sequence, TypedDict, cast
import hypothesis.extra.numpy as npst
import numpy as np
import chromadb.api.types as types
import chromadb.utils.embedding_functions as embedding_functions
import re

<<<<<<< HEAD
=======
# Set the random seed for reproducibility
np.random.seed(0)
>>>>>>> 9b4f003a

# See Hypothesis documentation for creating strategies at
# https://hypothesis.readthedocs.io/en/latest/data.html

<<<<<<< HEAD
metadata = st.one_of(
    st.none(),
    st.dictionaries(
        st.text(),
        st.one_of(st.text(), st.integers(), st.floats(allow_infinity=False, allow_nan=False)),
    ),
)
=======
collection_metadata = st.from_type(Optional[types.Metadata])
>>>>>>> 9b4f003a

# TODO: build a strategy that constructs english sentences instead of gibberish strings

<<<<<<< HEAD
_coll_name_re = re.compile(r"^[a-zA-Z][a-zA-Z0-9-]{1,60}[a-zA-Z0-9]$")
=======
# TODO: collection names should be arbitrary strings
_collection_name_re = re.compile(r"^[a-z0-9][a-z0-9._-]{1,60}[a-z0-9]$")
>>>>>>> 9b4f003a
_ipv4_address_re = re.compile(r"^([0-9]{1,3}\.){3}[0-9]{1,3}$")
_two_periods_re = re.compile(r"\.\.")


class EmbeddingSet(TypedDict):
    ids: types.IDs
    embeddings: Optional[types.Embeddings]

    # TODO: We should be able to handle None values
    metadatas: Optional[Sequence[types.Metadata]]
    documents: Optional[Sequence[types.Document]]


class Collection(TypedDict):
    name: str
    metadata: Optional[types.Metadata]


@st.composite
<<<<<<< HEAD
def collection_name(draw) -> str:
    """Strategy to generate a valid collection name"""
    name = draw(st.from_regex(_coll_name_re))
=======
def collections(draw) -> Collection:
    """Strategy to generate a set of collections"""

    # name = draw(st.from_regex(coll_name_re))
    name = draw(st.one_of(st.from_regex(_collection_name_re)))
>>>>>>> 9b4f003a
    hypothesis.assume(not _ipv4_address_re.match(name))
    hypothesis.assume(not _two_periods_re.search(name))
    return name

<<<<<<< HEAD

@st.composite
def collections(draw) -> Collection:
    """Strategy to generate a set of collections"""
    return {"name": draw(collection_name()), "metadata": draw(metadata)}
=======
    return {"name": name, "metadata": draw(collection_metadata)}


def one_or_both(strategy_a, strategy_b):
    return st.one_of(
        st.tuples(strategy_a, strategy_b),
        st.tuples(strategy_a, st.none()),
        st.tuples(st.none(), strategy_b),
    )


@st.composite
def unique_ids_strategy(draw, count: int):

    ratio = 20
    strs = count // ratio

    str_results = draw(
        st.lists(st.text(min_size=1, max_size=64), min_size=strs, max_size=strs, unique=True)
    )

    # Rotate selections from between the two lists. This is a workaround for making sure we don't try to generate
    # too many strings, causing the Hypothesis health check to fail.ß
    results = []
    for i in range(count):
        if i % ratio == 0 and len(str_results) > 0:
            results.append(str_results.pop())
        else:
            results.append(str(draw(st.uuids())))

    return results


float_types = [np.float16, np.float32, np.float64]
int_types = [np.int16, np.int32, np.int64]

# TODO: Handle single embedding, metadata, and document i.e. not list


def embeddings_strategy(dim: int, count: int, dtype: np.dtype):
    return npst.arrays(
        dtype=dtype,
        shape=(count, dim),
        # TODO: It should be possible to deal with NaN and inf values
        # TODO: It should be possible to deal with redundant embeddings
        elements=st.floats(
            allow_nan=False,
            allow_infinity=False,
            width=np.dtype(dtype).itemsize * 8,
        )
        if dtype in float_types
        else st.integers(min_value=np.iinfo(dtype).min, max_value=np.iinfo(dtype).max),
        unique=True,
    )


# TODO: Use a hypothesis strategy while maintaining embedding uniqueness
#       Or handle duplicate embeddings within a known epsilon
def create_embeddings(dim: int, count: int, dtype: np.dtype):
    return np.random.uniform(
        low=-1.0,
        high=1.0,
        size=(count, dim),
    ).astype(dtype)


def documents_strategy(count: int):
    # TODO: Handle non-unique documents
    # TODO: Handle empty string documents
    return st.one_of(
        st.lists(st.text(min_size=1), min_size=count, max_size=count, unique=True), st.none()
    )


def metadata_strategy():
    # TODO: Handle NaN and inf values
    # TODO: Handle empty string keys
    return st.dictionaries(
        st.text(min_size=1),
        st.one_of(st.text(), st.integers(), st.floats(allow_infinity=False, allow_nan=False)),
    )


def metadatas_strategy(count: int):
    return st.one_of(
        st.lists(metadata_strategy(), min_size=count, max_size=count),
        st.none(),
    )
>>>>>>> 9b4f003a


@st.composite
def embedding_set(
    draw,
    dimension: Optional[int] = None,
    count: Optional[int] = None,
    dtype: Optional[np.dtype] = None,
) -> EmbeddingSet:
    """Strategy to generate a set of embeddings."""

    if count is None:
        count = draw(st.integers(min_value=1, max_value=512))

    if dimension is None:
        dimension = draw(st.integers(min_value=2, max_value=2048))

    if dtype is None:
<<<<<<< HEAD
        dtype = draw(
            st.sampled_from([np.float16, np.float32, np.float64, np.int16, np.int32, np.int64])
        )
=======
        # TODO Support integer types?
        dtype = draw(st.sampled_from(float_types))
>>>>>>> 9b4f003a

    count = cast(int, count)
    dimension = cast(int, dimension)

    # TODO: should be possible to deal with empty sets
    ids = draw(unique_ids_strategy(count))

    # TODO: Test documents only
    # TODO: Generative embedding function to guarantee unique embeddings for unique documents
    documents = draw(documents_strategy(count))
    metadatas = draw(metadatas_strategy(count))
    embeddings = create_embeddings(dimension, count, dtype)

    return {
        "ids": ids,
        "embeddings": embeddings.tolist() if embeddings is not None else None,
        "metadatas": metadatas,
        "documents": documents,
    }<|MERGE_RESOLUTION|>--- conflicted
+++ resolved
@@ -7,35 +7,25 @@
 import chromadb.utils.embedding_functions as embedding_functions
 import re
 
-<<<<<<< HEAD
-=======
 # Set the random seed for reproducibility
 np.random.seed(0)
->>>>>>> 9b4f003a
 
 # See Hypothesis documentation for creating strategies at
 # https://hypothesis.readthedocs.io/en/latest/data.html
 
-<<<<<<< HEAD
-metadata = st.one_of(
+collection_metadata = st.one_of(
     st.none(),
     st.dictionaries(
         st.text(),
         st.one_of(st.text(), st.integers(), st.floats(allow_infinity=False, allow_nan=False)),
     ),
 )
-=======
-collection_metadata = st.from_type(Optional[types.Metadata])
->>>>>>> 9b4f003a
 
 # TODO: build a strategy that constructs english sentences instead of gibberish strings
 
-<<<<<<< HEAD
-_coll_name_re = re.compile(r"^[a-zA-Z][a-zA-Z0-9-]{1,60}[a-zA-Z0-9]$")
-=======
-# TODO: collection names should be arbitrary strings
-_collection_name_re = re.compile(r"^[a-z0-9][a-z0-9._-]{1,60}[a-z0-9]$")
->>>>>>> 9b4f003a
+document = st.from_type(Optional[str])
+
+_collection_name_re = re.compile(r"^[a-zA-Z][a-zA-Z0-9-]{1,60}[a-zA-Z0-9]$")
 _ipv4_address_re = re.compile(r"^([0-9]{1,3}\.){3}[0-9]{1,3}$")
 _two_periods_re = re.compile(r"\.\.")
 
@@ -55,29 +45,20 @@
 
 
 @st.composite
-<<<<<<< HEAD
-def collection_name(draw) -> str:
-    """Strategy to generate a valid collection name"""
-    name = draw(st.from_regex(_coll_name_re))
-=======
-def collections(draw) -> Collection:
+def collection_name(draw) -> Collection:
     """Strategy to generate a set of collections"""
 
     # name = draw(st.from_regex(coll_name_re))
     name = draw(st.one_of(st.from_regex(_collection_name_re)))
->>>>>>> 9b4f003a
     hypothesis.assume(not _ipv4_address_re.match(name))
     hypothesis.assume(not _two_periods_re.search(name))
     return name
 
-<<<<<<< HEAD
 
 @st.composite
 def collections(draw) -> Collection:
     """Strategy to generate a set of collections"""
-    return {"name": draw(collection_name()), "metadata": draw(metadata)}
-=======
-    return {"name": name, "metadata": draw(collection_metadata)}
+    return {"name": draw(collection_name()), "metadata": draw(collection_metadata)}
 
 
 def one_or_both(strategy_a, strategy_b):
@@ -165,7 +146,6 @@
         st.lists(metadata_strategy(), min_size=count, max_size=count),
         st.none(),
     )
->>>>>>> 9b4f003a
 
 
 @st.composite
@@ -184,14 +164,8 @@
         dimension = draw(st.integers(min_value=2, max_value=2048))
 
     if dtype is None:
-<<<<<<< HEAD
-        dtype = draw(
-            st.sampled_from([np.float16, np.float32, np.float64, np.int16, np.int32, np.int64])
-        )
-=======
         # TODO Support integer types?
         dtype = draw(st.sampled_from(float_types))
->>>>>>> 9b4f003a
 
     count = cast(int, count)
     dimension = cast(int, dimension)
