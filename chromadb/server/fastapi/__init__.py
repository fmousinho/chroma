<<<<<<< HEAD
from typing import Any, Callable, Dict, List, Sequence, Optional, Union
from typing_extensions import Annotated
=======
from typing import Any, Callable, Dict, List, Sequence, Optional, cast
>>>>>>> 5cebb0d4
import fastapi
import orjson

from anyio import (
    to_thread,
    CapacityLimiter,
)
from fastapi import FastAPI as _FastAPI, Response, Request
from fastapi.responses import JSONResponse, ORJSONResponse

from fastapi.middleware.cors import CORSMiddleware
from fastapi.routing import APIRoute
from fastapi import Header, HTTPException, status
from uuid import UUID
from chromadb.api.models.Collection import Collection
from chromadb.api.types import GetResult, QueryResult
from chromadb.auth import (
    AuthzAction,
    AuthzResource,
    ServerAuthenticationProvider,
    ServerAuthorizationProvider,
    UserIdentity,
)
from chromadb.config import DEFAULT_DATABASE, DEFAULT_TENANT, Settings, System
from chromadb.api import ServerAPI
from chromadb.errors import (
    ChromaError,
    InvalidDimensionException,
    InvalidHTTPVersion,
)
from chromadb.quota import QuotaError
from chromadb.rate_limiting import RateLimitError
from chromadb.server import Server
from chromadb.server.fastapi.types import (
    AddEmbedding,
    CreateDatabase,
    CreateTenant,
    DeleteEmbedding,
    GetEmbedding,
    QueryEmbedding,
    CreateCollection,
    UpdateCollection,
    UpdateEmbedding,
)
<<<<<<< HEAD
from starlette.datastructures import Headers
from starlette.requests import Request
=======
>>>>>>> 5cebb0d4

import logging

from chromadb.utils.fastapi import fastapi_json_response, string_to_uuid as _uuid
from chromadb.telemetry.opentelemetry.fastapi import instrument_fastapi
from chromadb.types import Database, Tenant
from chromadb.telemetry.product import ServerContext, ProductTelemetryClient
from chromadb.telemetry.opentelemetry import (
    OpenTelemetryClient,
    OpenTelemetryGranularity,
    trace_method,
)

logger = logging.getLogger(__name__)


def use_route_names_as_operation_ids(app: _FastAPI) -> None:
    """
    Simplify operation IDs so that generated API clients have simpler function
    names.
    Should be called only after all routes have been added.
    """
    for route in app.routes:
        if isinstance(route, APIRoute):
            route.operation_id = route.name


async def catch_exceptions_middleware(
    request: Request, call_next: Callable[[Request], Any]
) -> Response:
    try:
        return await call_next(request)
    except ChromaError as e:
        return fastapi_json_response(e)
    except Exception as e:
        logger.exception(e)
        return JSONResponse(content={"error": repr(e)}, status_code=500)


async def check_http_version_middleware(
    request: Request, call_next: Callable[[Request], Any]
) -> Response:
    http_version = request.scope.get("http_version")
    if http_version not in ["1.1", "2"]:
        raise InvalidHTTPVersion(f"HTTP version {http_version} is not supported")
    return await call_next(request)


class ChromaAPIRouter(fastapi.APIRouter):  # type: ignore
    # A simple subclass of fastapi's APIRouter which treats URLs with a
    # trailing "/" the same as URLs without. Docs will only contain URLs
    # without trailing "/"s.
    def add_api_route(self, path: str, *args: Any, **kwargs: Any) -> None:
        # If kwargs["include_in_schema"] isn't passed OR is True, we should
        # only include the non-"/" path. If kwargs["include_in_schema"] is
        # False, include neither.
        exclude_from_schema = (
            "include_in_schema" in kwargs and not kwargs["include_in_schema"]
        )

        def include_in_schema(path: str) -> bool:
            nonlocal exclude_from_schema
            return not exclude_from_schema and not path.endswith("/")

        kwargs["include_in_schema"] = include_in_schema(path)
        super().add_api_route(path, *args, **kwargs)

        if path.endswith("/"):
            path = path[:-1]
        else:
            path = path + "/"

        kwargs["include_in_schema"] = include_in_schema(path)
        super().add_api_route(path, *args, **kwargs)


class FastAPI(Server):
    def __init__(self, settings: Settings):
        super().__init__(settings)
        ProductTelemetryClient.SERVER_CONTEXT = ServerContext.FASTAPI
        # https://fastapi.tiangolo.com/advanced/custom-response/#use-orjsonresponse
        self._app = fastapi.FastAPI(debug=True, default_response_class=ORJSONResponse)
        self._system = System(settings)
        self._api: ServerAPI = self._system.instance(ServerAPI)
        self._opentelemetry_client = self._api.require(OpenTelemetryClient)
        self._capacity_limiter = CapacityLimiter(
            settings.chroma_server_thread_pool_size
        )
        self._system.start()

        self._app.middleware("http")(check_http_version_middleware)
        self._app.middleware("http")(catch_exceptions_middleware)
        self._app.add_middleware(
            CORSMiddleware,
            allow_headers=["*"],
            allow_origins=settings.chroma_server_cors_allow_origins,
            allow_methods=["*"],
        )
<<<<<<< HEAD
        self._app.add_exception_handler(QuotaError,
                                        self.quota_exception_handler)
        self._app.add_exception_handler(RateLimitError,
                                        self.rate_limit_exception_handler)
=======
        self._app.add_exception_handler(QuotaError, self.quota_exception_handler)
        self._app.add_exception_handler(
            RateLimitError, self.rate_limit_exception_handler
        )
>>>>>>> 5cebb0d4

        self._app.on_event("shutdown")(self.shutdown)

        self.authn_provider = None
        if settings.chroma_server_authn_provider:
            self.authn_provider = self._system.require(
                ServerAuthenticationProvider
            )

        self.authz_provider = None
        if settings.chroma_server_authz_provider:
            self.authz_provider = self._system.require(
                ServerAuthorizationProvider
            )

        self.router = ChromaAPIRouter()

        self.router.add_api_route("/api/v1", self.root, methods=["GET"])
        self.router.add_api_route("/api/v1/reset", self.reset, methods=["POST"])
        self.router.add_api_route("/api/v1/version", self.version, methods=["GET"])
        self.router.add_api_route("/api/v1/heartbeat", self.heartbeat, methods=["GET"])
        self.router.add_api_route(
            "/api/v1/pre-flight-checks", self.pre_flight_checks, methods=["GET"]
        )

        self.router.add_api_route(
            "/api/v1/databases",
            self.create_database,
            methods=["POST"],
            response_model=None,
        )

        self.router.add_api_route(
            "/api/v1/databases/{database}",
            self.get_database,
            methods=["GET"],
            response_model=None,
        )

        self.router.add_api_route(
            "/api/v1/tenants",
            self.create_tenant,
            methods=["POST"],
            response_model=None,
        )

        self.router.add_api_route(
            "/api/v1/tenants/{tenant}",
            self.get_tenant,
            methods=["GET"],
            response_model=None,
        )

        self.router.add_api_route(
            "/api/v1/collections",
            self.list_collections,
            methods=["GET"],
            response_model=None,
        )
        self.router.add_api_route(
            "/api/v1/count_collections",
            self.count_collections,
            methods=["GET"],
            response_model=None,
        )
        self.router.add_api_route(
            "/api/v1/collections",
            self.create_collection,
            methods=["POST"],
            response_model=None,
        )

        self.router.add_api_route(
            "/api/v1/collections/{collection_id}/add",
            self.add,
            methods=["POST"],
            status_code=status.HTTP_201_CREATED,
            response_model=None,
        )
        self.router.add_api_route(
            "/api/v1/collections/{collection_id}/update",
            self.update,
            methods=["POST"],
            response_model=None,
        )
        self.router.add_api_route(
            "/api/v1/collections/{collection_id}/upsert",
            self.upsert,
            methods=["POST"],
            response_model=None,
        )
        self.router.add_api_route(
            "/api/v1/collections/{collection_id}/get",
            self.get,
            methods=["POST"],
            response_model=None,
        )
        self.router.add_api_route(
            "/api/v1/collections/{collection_id}/delete",
            self.delete,
            methods=["POST"],
            response_model=None,
        )
        self.router.add_api_route(
            "/api/v1/collections/{collection_id}/count",
            self.count,
            methods=["GET"],
            response_model=None,
        )
        self.router.add_api_route(
            "/api/v1/collections/{collection_id}/query",
            self.get_nearest_neighbors,
            methods=["POST"],
            response_model=None,
        )
        self.router.add_api_route(
            "/api/v1/collections/{collection_name}",
            self.get_collection,
            methods=["GET"],
            response_model=None,
        )
        self.router.add_api_route(
            "/api/v1/collections/{collection_id}",
            self.update_collection,
            methods=["PUT"],
            response_model=None,
        )
        self.router.add_api_route(
            "/api/v1/collections/{collection_name}",
            self.delete_collection,
            methods=["DELETE"],
            response_model=None,
        )

        self._app.include_router(self.router)

        use_route_names_as_operation_ids(self._app)
        instrument_fastapi(self._app)

    def shutdown(self) -> None:
        self._system.stop()

    def app(self) -> fastapi.FastAPI:
        return self._app

    async def rate_limit_exception_handler(self, request: Request,
                                           exc: RateLimitError):
        return JSONResponse(
            status_code=429,
<<<<<<< HEAD
            content={"message": "rate limit. resource: "
                     f"{exc.resource} quota: {exc.quota}"},
=======
            content={
                "message": f"rate limit. resource: {exc.resource} quota: {exc.quota}"
            },
>>>>>>> 5cebb0d4
        )

    def root(self) -> Dict[str, int]:
        return {"nanosecond heartbeat": self._api.heartbeat()}

    async def quota_exception_handler(self, request: Request, exc: QuotaError):
        return JSONResponse(
            status_code=429,
<<<<<<< HEAD
            content={"message": f"quota error. resource: {exc.resource} "
                     f"quota: {exc.quota} actual: {exc.actual}"},
=======
            content={
                "message": f"quota error. resource: {exc.resource} quota: {exc.quota} actual: {exc.actual}"
            },
>>>>>>> 5cebb0d4
        )

    async def heartbeat(self) -> Dict[str, int]:
        return self.root()

    async def version(self) -> str:
        return self._api.get_version()

<<<<<<< HEAD
    def authenticate_and_authorize_or_raise(
        self,
        auth_headers: Dict[str, Optional[str]],
        action: AuthzAction,
        tenant: Optional[str],
        database: Optional[str],
        collection: Optional[str],
    ) -> Optional[UserIdentity]:
        """
        Authenticate and authorize the request, or raise an authorization error
        if the request is not authorized. Uses the authn and authz providers
        configured for this Component. Returns the UserIdentity if the request
        is authenticated. Returns None if authn is disabled.

        If self.overwrite_singleton_tenant_database_access_from_auth is True
        and the user only has access to a single tenant and/or database, this
        function will ignore the passed parameters and check authorization
        as if the user-accessible tenant and/or database had been passed.

        If self.overwrite_singleton_tenant_database_access_from_auth is False
        or the user instead has access to multiple tenants and/or databases,
        authorization will execute as normal.
        """
        if not self.authn_provider:
            return None

        # TODO this is a hack until we have fastapi requests in all our method
        # handlers and can pass headers directly.
        headers = Headers({k: v for k, v in auth_headers.items() if v})

        user_identity = self.authn_provider.authenticate(headers)
        if not user_identity:
            raise HTTPException(status_code=401, detail="Unauthorized")

        if not self.authz_provider:
            return user_identity

        authz_resource = AuthzResource(
            tenant=tenant,
            database=database,
            collection=collection,
        )
        (new_tenant, new_database) = self.authn_provider.\
            singleton_tenant_database_if_applicable(
            user_identity
        )
        if new_tenant:
            authz_resource.tenant = new_tenant
        if new_database:
            authz_resource.database = new_database

        self.authz_provider.authorize(user_identity, action, authz_resource)
        return user_identity

    @trace_method("FastAPI.create_database",
                  OpenTelemetryGranularity.OPERATION)
    def create_database(
        self, database: CreateDatabase, tenant: str = DEFAULT_TENANT,
        x_chroma_token: Annotated[Union[str, None], Header()] = None,
        authorization: Annotated[Union[str, None], Header()] = None
    ) -> None:
        user_identity = self.authenticate_and_authorize_or_raise(
            {
                "x-chroma-token": x_chroma_token,
                "authorization": authorization,
            },
            AuthzAction.CREATE_DATABASE,
            tenant,
            None,
            None,
        )
        if self.authn_provider:
            (overwrite_tenant, overwrite_database) = self.authn_provider.\
                singleton_tenant_database_if_applicable(
                user_identity
            )
            if overwrite_tenant:
                tenant = overwrite_tenant
            if overwrite_database:
                database.name = overwrite_database

        return self._api.create_database(database.name, tenant)

    @trace_method("FastAPI.get_database", OpenTelemetryGranularity.OPERATION)
    def get_database(
        self,
        database: str,
        tenant: str = DEFAULT_TENANT,
        x_chroma_token: Annotated[Union[str, None], Header()] = None,
        authorization: Annotated[Union[str, None], Header()] = None
    ) -> Database:
        user_identity = self.authenticate_and_authorize_or_raise(
            {
                "x-chroma-token": x_chroma_token,
                "authorization": authorization,
            },
            AuthzAction.GET_DATABASE,
            tenant,
            database,
            None,
        )
        if self.authn_provider:
            (overwrite_tenant, overwrite_database) = self.authn_provider.\
                singleton_tenant_database_if_applicable(
                user_identity
            )
            if overwrite_tenant:
                tenant = overwrite_tenant
            if overwrite_database:
                database = overwrite_database

        return self._api.get_database(database, tenant)

    @trace_method("FastAPI.create_tenant", OpenTelemetryGranularity.OPERATION)
    def create_tenant(
        self,
        tenant: CreateTenant,
        x_chroma_token: Annotated[Union[str, None], Header()] = None,
        authorization: Annotated[Union[str, None], Header()] = None
    ) -> None:
        user_identity = self.authenticate_and_authorize_or_raise(
            {
                "x-chroma-token": x_chroma_token,
                "authorization": authorization,
            },
            AuthzAction.CREATE_TENANT,
            tenant.name,
            None,
            None,
        )
        if self.authn_provider:
            (overwrite_tenant, overwrite_database) = self.authn_provider.\
                singleton_tenant_database_if_applicable(
                user_identity
            )
            if overwrite_tenant:
                tenant.name = overwrite_tenant

        return self._api.create_tenant(tenant.name)

    @trace_method("FastAPI.get_tenant", OpenTelemetryGranularity.OPERATION)
    def get_tenant(
        self,
        tenant: str,
        x_chroma_token: Annotated[Union[str, None], Header()] = None,
        authorization: Annotated[Union[str, None], Header()] = None
    ) -> Tenant:
        user_identity = self.authenticate_and_authorize_or_raise(
            {
                "x-chroma-token": x_chroma_token,
                "authorization": authorization,
            },
            AuthzAction.GET_TENANT,
            tenant,
            None,
            None,
        )
        if self.authn_provider:
            (overwrite_tenant, overwrite_database) = self.authn_provider.\
                singleton_tenant_database_if_applicable(
                user_identity
            )
            if overwrite_tenant:
                tenant = overwrite_tenant

        return self._api.get_tenant(tenant)

    @trace_method("FastAPI.list_collections",
                  OpenTelemetryGranularity.OPERATION)
    def list_collections(
=======
    @trace_method("FastAPI.create_database", OpenTelemetryGranularity.OPERATION)
    @authz_context(
        action=AuthzResourceActions.CREATE_DATABASE,
        resource=DynamicAuthzResource(
            type=AuthzResourceTypes.DB,
            attributes=attr_from_resource_object(
                type=AuthzResourceTypes.DB, additional_attrs=["tenant"]
            ),
        ),
    )
    async def create_database(
        self, request: Request, tenant: str = DEFAULT_TENANT
    ) -> None:
        def process_create_database(raw_body: bytes) -> None:
            create = CreateDatabase.model_validate(orjson.loads(raw_body))
            return self._api.create_database(create.name, tenant)

        await to_thread.run_sync(
            process_create_database,
            await request.body(),
            limiter=self._capacity_limiter,
        )

    @trace_method("FastAPI.get_database", OpenTelemetryGranularity.OPERATION)
    @authz_context(
        action=AuthzResourceActions.GET_DATABASE,
        resource=DynamicAuthzResource(
            id="*",
            type=AuthzResourceTypes.DB,
            attributes=AuthzDynamicParams.dict_from_function_kwargs(
                arg_names=["tenant", "database"]
            ),
        ),
    )
    async def get_database(
        self, database: str, tenant: str = DEFAULT_TENANT
    ) -> Database:
        return cast(
            Database,
            await to_thread.run_sync(
                self._api.get_database,
                database,
                tenant,
                limiter=self._capacity_limiter,
            ),
        )

    @trace_method("FastAPI.create_tenant", OpenTelemetryGranularity.OPERATION)
    @authz_context(
        action=AuthzResourceActions.CREATE_TENANT,
        resource=DynamicAuthzResource(
            type=AuthzResourceTypes.TENANT,
        ),
    )
    async def create_tenant(self, request: Request) -> None:
        def process_create_tenant(raw_body: bytes) -> None:
            create = CreateTenant.model_validate(orjson.loads(raw_body))
            return self._api.create_tenant(create.name)

        await to_thread.run_sync(
            process_create_tenant,
            await request.body(),
            limiter=self._capacity_limiter,
        )

    @trace_method("FastAPI.get_tenant", OpenTelemetryGranularity.OPERATION)
    @authz_context(
        action=AuthzResourceActions.GET_TENANT,
        resource=DynamicAuthzResource(
            id="*",
            type=AuthzResourceTypes.TENANT,
        ),
    )
    async def get_tenant(self, tenant: str) -> Tenant:
        return cast(
            Tenant,
            await to_thread.run_sync(
                self._api.get_tenant,
                tenant,
                limiter=self._capacity_limiter,
            ),
        )

    @trace_method("FastAPI.list_collections", OpenTelemetryGranularity.OPERATION)
    @authz_context(
        action=AuthzResourceActions.LIST_COLLECTIONS,
        resource=DynamicAuthzResource(
            id="*",
            type=AuthzResourceTypes.DB,
            attributes=AuthzDynamicParams.dict_from_function_kwargs(
                arg_names=["tenant", "database"]
            ),
        ),
    )
    async def list_collections(
>>>>>>> 5cebb0d4
        self,
        limit: Optional[int] = None,
        offset: Optional[int] = None,
        tenant: str = DEFAULT_TENANT,
        database: str = DEFAULT_DATABASE,
        x_chroma_token: Annotated[Union[str, None], Header()] = None,
        authorization: Annotated[Union[str, None], Header()] = None
    ) -> Sequence[Collection]:
<<<<<<< HEAD
        user_identity = self.authenticate_and_authorize_or_raise(
            {
                "x-chroma-token": x_chroma_token,
                "authorization": authorization,
            },
            AuthzAction.LIST_COLLECTIONS,
            tenant,
            database,
            None,
        )
        if self.authn_provider:
            (overwrite_tenant, overwrite_database) = self.authn_provider.\
                singleton_tenant_database_if_applicable(
                user_identity
            )
            if overwrite_tenant:
                tenant = overwrite_tenant
            if overwrite_database:
                database = overwrite_database

        return self._api.list_collections(
            limit=limit, offset=offset, tenant=tenant, database=database
        )

    @trace_method("FastAPI.count_collections",
                  OpenTelemetryGranularity.OPERATION)
    def count_collections(
=======
        return cast(
            Sequence[Collection],
            await to_thread.run_sync(
                self._api.list_collections,
                limit,
                offset,
                tenant,
                database,
                limiter=self._capacity_limiter,
            ),
        )

    @trace_method("FastAPI.count_collections", OpenTelemetryGranularity.OPERATION)
    @authz_context(
        action=AuthzResourceActions.COUNT_COLLECTIONS,
        resource=DynamicAuthzResource(
            id="*",
            type=AuthzResourceTypes.DB,
            attributes=AuthzDynamicParams.dict_from_function_kwargs(
                arg_names=["tenant", "database"]
            ),
        ),
    )
    async def count_collections(
>>>>>>> 5cebb0d4
        self,
        tenant: str = DEFAULT_TENANT,
        database: str = DEFAULT_DATABASE,
        x_chroma_token: Annotated[Union[str, None], Header()] = None,
        authorization: Annotated[Union[str, None], Header()] = None
    ) -> int:
<<<<<<< HEAD
        user_identity = self.authenticate_and_authorize_or_raise(
            {
                "x-chroma-token": x_chroma_token,
                "authorization": authorization,
            },
            AuthzAction.COUNT_COLLECTIONS,
            tenant,
            database,
            None,
        )
        if self.authn_provider:
            (overwrite_tenant, overwrite_database) = self.authn_provider.\
                singleton_tenant_database_if_applicable(
                user_identity
            )
            if overwrite_tenant:
                tenant = overwrite_tenant
            if overwrite_database:
                database = overwrite_database

        return self._api.count_collections(tenant=tenant, database=database)

    @trace_method("FastAPI.create_collection",
                  OpenTelemetryGranularity.OPERATION)
    def create_collection(
=======
        return cast(
            int,
            await to_thread.run_sync(
                self._api.count_collections,
                tenant,
                database,
                limiter=self._capacity_limiter,
            ),
        )

    @trace_method("FastAPI.create_collection", OpenTelemetryGranularity.OPERATION)
    @authz_context(
        action=AuthzResourceActions.CREATE_COLLECTION,
        resource=DynamicAuthzResource(
            id="*",
            type=AuthzResourceTypes.DB,
            attributes=AuthzDynamicParams.dict_from_function_kwargs(
                arg_names=["tenant", "database"]
            ),
        ),
    )
    async def create_collection(
>>>>>>> 5cebb0d4
        self,
        request: Request,
        tenant: str = DEFAULT_TENANT,
        database: str = DEFAULT_DATABASE,
        x_chroma_token: Annotated[Union[str, None], Header()] = None,
        authorization: Annotated[Union[str, None], Header()] = None
    ) -> Collection:
<<<<<<< HEAD
        user_identity = self.authenticate_and_authorize_or_raise(
            {
                "x-chroma-token": x_chroma_token,
                "authorization": authorization,
            },
            AuthzAction.CREATE_COLLECTION,
            tenant,
            database,
            None,
        )
        if self.authn_provider:
            (overwrite_tenant, overwrite_database) = self.authn_provider.\
                singleton_tenant_database_if_applicable(
                user_identity
            )
            if overwrite_tenant:
                tenant = overwrite_tenant
            if overwrite_database:
                database = overwrite_database

        return self._api.create_collection(
            name=collection.name,
            metadata=collection.metadata,
            get_or_create=collection.get_or_create,
            tenant=tenant,
            database=database,
        )

    @trace_method("FastAPI.get_collection", OpenTelemetryGranularity.OPERATION)
    def get_collection(
=======
        def process_create_collection(raw_body: bytes) -> Collection:
            create = CreateCollection.model_validate(orjson.loads(raw_body))
            return self._api.create_collection(
                name=create.name,
                metadata=create.metadata,
                get_or_create=create.get_or_create,
                tenant=tenant,
                database=database,
            )

        return cast(
            Collection,
            await to_thread.run_sync(
                process_create_collection,
                await request.body(),
                limiter=self._capacity_limiter,
            ),
        )

    @trace_method("FastAPI.get_collection", OpenTelemetryGranularity.OPERATION)
    @authz_context(
        action=AuthzResourceActions.GET_COLLECTION,
        resource=DynamicAuthzResource(
            id=AuthzDynamicParams.from_function_kwargs(arg_name="collection_name"),
            type=AuthzResourceTypes.COLLECTION,
            attributes=AuthzDynamicParams.dict_from_function_kwargs(
                arg_names=["tenant", "database"]
            ),
        ),
    )
    async def get_collection(
>>>>>>> 5cebb0d4
        self,
        collection_name: str,
        tenant: str = DEFAULT_TENANT,
        database: str = DEFAULT_DATABASE,
        x_chroma_token: Annotated[Union[str, None], Header()] = None,
        authorization: Annotated[Union[str, None], Header()] = None
    ) -> Collection:
<<<<<<< HEAD
        user_identity = self.authenticate_and_authorize_or_raise(
            {
                "x-chroma-token": x_chroma_token,
                "authorization": authorization,
            },
            AuthzAction.GET_COLLECTION,
            tenant,
            database,
            collection_name,
        )
        if self.authn_provider:
            (overwrite_tenant, overwrite_database) = self.authn_provider.\
                singleton_tenant_database_if_applicable(
                user_identity
            )
            if overwrite_tenant:
                tenant = overwrite_tenant
            if overwrite_database:
                database = overwrite_database

        return self._api.get_collection(
            collection_name, tenant=tenant, database=database
        )

    @trace_method("FastAPI.update_collection",
                  OpenTelemetryGranularity.OPERATION)
    def update_collection(
        self,
        collection_id: str,
        collection: UpdateCollection,
        x_chroma_token: Annotated[Union[str, None], Header()] = None,
        authorization: Annotated[Union[str, None], Header()] = None
    ) -> None:
        self.authenticate_and_authorize_or_raise(
            {
                "x-chroma-token": x_chroma_token,
                "authorization": authorization,
            },
            AuthzAction.UPDATE_COLLECTION,
            None,
            None,
            collection_id,
        )

        return self._api._modify(
            id=_uuid(collection_id),
            new_name=collection.new_name,
            new_metadata=collection.new_metadata,
        )

    @trace_method("FastAPI.delete_collection",
                  OpenTelemetryGranularity.OPERATION)
    def delete_collection(
=======
        return cast(
            Collection,
            await to_thread.run_sync(
                self._api.get_collection,
                collection_name,
                None,
                None,
                None,
                tenant,
                database,
                limiter=self._capacity_limiter,
            ),
        )

    @trace_method("FastAPI.update_collection", OpenTelemetryGranularity.OPERATION)
    @authz_context(
        action=AuthzResourceActions.UPDATE_COLLECTION,
        resource=DynamicAuthzResource(
            id=AuthzDynamicParams.from_function_kwargs(arg_name="collection_id"),
            type=AuthzResourceTypes.COLLECTION,
            attributes=attr_from_collection_lookup(collection_id_arg="collection_id"),
        ),
    )
    async def update_collection(self, collection_id: str, request: Request) -> None:
        def process_update_collection(raw_body: bytes) -> None:
            update = UpdateCollection.model_validate(orjson.loads(raw_body))
            return self._api._modify(
                id=_uuid(collection_id),
                new_name=update.new_name,
                new_metadata=update.new_metadata,
            )

        await to_thread.run_sync(
            process_update_collection,
            await request.body(),
            limiter=self._capacity_limiter,
        )

    @trace_method("FastAPI.delete_collection", OpenTelemetryGranularity.OPERATION)
    @authz_context(
        action=AuthzResourceActions.DELETE_COLLECTION,
        resource=DynamicAuthzResource(
            id=AuthzDynamicParams.from_function_kwargs(arg_name="collection_name"),
            type=AuthzResourceTypes.COLLECTION,
            attributes=AuthzDynamicParams.dict_from_function_kwargs(
                arg_names=["tenant", "database"]
            ),
        ),
    )
    async def delete_collection(
>>>>>>> 5cebb0d4
        self,
        collection_name: str,
        tenant: str = DEFAULT_TENANT,
        database: str = DEFAULT_DATABASE,
        x_chroma_token: Annotated[Union[str, None], Header()] = None,
        authorization: Annotated[Union[str, None], Header()] = None
    ) -> None:
<<<<<<< HEAD
        user_identity = self.authenticate_and_authorize_or_raise(
            {
                "x-chroma-token": x_chroma_token,
                "authorization": authorization,
            },
            AuthzAction.DELETE_COLLECTION,
            tenant,
            database,
            collection_name,
        )
        if self.authn_provider:
            (overwrite_tenant, overwrite_database) = self.authn_provider.\
                singleton_tenant_database_if_applicable(
                user_identity
            )
            if overwrite_tenant:
                tenant = overwrite_tenant
            if overwrite_database:
                database = overwrite_database

        return self._api.delete_collection(
            collection_name, tenant=tenant, database=database
        )

    @trace_method("FastAPI.add", OpenTelemetryGranularity.OPERATION)
    def add(
        self,
        collection_id: str,
        add: AddEmbedding,
        x_chroma_token: Annotated[Union[str, None], Header()] = None,
        authorization: Annotated[Union[str, None], Header()] = None
    ) -> None:
        self.authenticate_and_authorize_or_raise(
            {
                "x-chroma-token": x_chroma_token,
                "authorization": authorization,
            },
            AuthzAction.ADD,
            None,
            None,
            collection_id,
        )

=======
        await to_thread.run_sync(
            self._api.delete_collection,
            collection_name,
            tenant,
            database,
            limiter=self._capacity_limiter,
        )

    @trace_method("FastAPI.add", OpenTelemetryGranularity.OPERATION)
    @authz_context(
        action=AuthzResourceActions.ADD,
        resource=DynamicAuthzResource(
            id=AuthzDynamicParams.from_function_kwargs(arg_name="collection_id"),
            type=AuthzResourceTypes.COLLECTION,
            attributes=attr_from_collection_lookup(collection_id_arg="collection_id"),
        ),
    )
    async def add(self, request: Request, collection_id: str) -> bool:
>>>>>>> 5cebb0d4
        try:

            def process_add(raw_body: bytes) -> bool:
                add = AddEmbedding.model_validate(orjson.loads(raw_body))
                return self._api._add(
                    collection_id=_uuid(collection_id),
                    ids=add.ids,
                    embeddings=add.embeddings,  # type: ignore
                    metadatas=add.metadatas,  # type: ignore
                    documents=add.documents,  # type: ignore
                    uris=add.uris,  # type: ignore
                )

            return cast(
                bool,
                await to_thread.run_sync(
                    process_add,
                    await request.body(),
                    limiter=self._capacity_limiter,
                ),
            )
        except InvalidDimensionException as e:
            raise HTTPException(status_code=500, detail=str(e))

    @trace_method("FastAPI.update", OpenTelemetryGranularity.OPERATION)
<<<<<<< HEAD
    def update(
        self,
        collection_id: str,
        add: UpdateEmbedding,
        x_chroma_token: Annotated[Union[str, None], Header()] = None,
        authorization: Annotated[Union[str, None], Header()] = None
    ) -> None:
        self.authenticate_and_authorize_or_raise(
            {
                "x-chroma-token": x_chroma_token,
                "authorization": authorization,
            },
            AuthzAction.UPDATE,
            None,
            None,
            collection_id,
        )

        self._api._update(
            ids=add.ids,
            collection_id=_uuid(collection_id),
            embeddings=add.embeddings,
            documents=add.documents,  # type: ignore
            uris=add.uris,  # type: ignore
            metadatas=add.metadatas,  # type: ignore
        )

    @trace_method("FastAPI.upsert", OpenTelemetryGranularity.OPERATION)
    def upsert(
        self,
        collection_id: str,
        upsert: AddEmbedding,
        x_chroma_token: Annotated[Union[str, None], Header()] = None,
        authorization: Annotated[Union[str, None], Header()] = None
    ) -> None:
        self.authenticate_and_authorize_or_raise(
            {
                "x-chroma-token": x_chroma_token,
                "authorization": authorization,
            },
            AuthzAction.UPSERT,
            None,
            None,
            collection_id,
        )

        self._api._upsert(
            collection_id=_uuid(collection_id),
            ids=upsert.ids,
            embeddings=upsert.embeddings,  # type: ignore
            documents=upsert.documents,  # type: ignore
            uris=upsert.uris,  # type: ignore
            metadatas=upsert.metadatas,  # type: ignore
        )

    @trace_method("FastAPI.get", OpenTelemetryGranularity.OPERATION)
    def get(
        self,
        collection_id: str,
        get: GetEmbedding,
        x_chroma_token: Annotated[Union[str, None], Header()] = None,
        authorization: Annotated[Union[str, None], Header()] = None
    ) -> GetResult:
        self.authenticate_and_authorize_or_raise(
            {
                "x-chroma-token": x_chroma_token,
                "authorization": authorization,
            },
            AuthzAction.GET,
            None,
            None,
            collection_id,
        )

        return self._api._get(
            collection_id=_uuid(collection_id),
            ids=get.ids,
            where=get.where,
            where_document=get.where_document,
            sort=get.sort,
            limit=get.limit,
            offset=get.offset,
            include=get.include,
        )

    @trace_method("FastAPI.delete", OpenTelemetryGranularity.OPERATION)
    def delete(
        self,
        collection_id: str,
        delete: DeleteEmbedding,
        x_chroma_token: Annotated[Union[str, None], Header()] = None,
        authorization: Annotated[Union[str, None], Header()] = None
    ) -> List[UUID]:
        self.authenticate_and_authorize_or_raise(
            {
                "x-chroma-token": x_chroma_token,
                "authorization": authorization,
            },
            AuthzAction.DELETE,
            None,
            None,
            collection_id,
        )

        return self._api._delete(
            where=delete.where,  # type: ignore
            ids=delete.ids,
            collection_id=_uuid(collection_id),
            where_document=delete.where_document,
        )

    @trace_method("FastAPI.count", OpenTelemetryGranularity.OPERATION)
    def count(
        self,
        collection_id: str,
        x_chroma_token: Annotated[Union[str, None], Header()] = None,
        authorization: Annotated[Union[str, None], Header()] = None
    ) -> int:
        self.authenticate_and_authorize_or_raise(
            {
                "x-chroma-token": x_chroma_token,
                "authorization": authorization,
            },
            AuthzAction.COUNT,
            None,
            None,
            collection_id,
        )

        return self._api._count(_uuid(collection_id))

    @trace_method("FastAPI.reset", OpenTelemetryGranularity.OPERATION)
    def reset(
        self,
        x_chroma_token: Annotated[Union[str, None], Header()] = None,
        authorization: Annotated[Union[str, None], Header()] = None
    ) -> bool:
        self.authenticate_and_authorize_or_raise(
            {
                "x-chroma-token": x_chroma_token,
                "authorization": authorization,
            },
            AuthzAction.RESET,
            None,
            None,
            None,
        )

        return self._api.reset()

    @trace_method("FastAPI.get_nearest_neighbors",
                  OpenTelemetryGranularity.OPERATION)
    def get_nearest_neighbors(
        self,
        collection_id: str,
        query: QueryEmbedding,
        x_chroma_token: Annotated[Union[str, None], Header()] = None,
        authorization: Annotated[Union[str, None], Header()] = None
    ) -> QueryResult:
        self.authenticate_and_authorize_or_raise(
            {
                "x-chroma-token": x_chroma_token,
                "authorization": authorization,
            },
            AuthzAction.RESET,
            None,
            None,
            collection_id,
        )

        nnresult = self._api._query(
            collection_id=_uuid(collection_id),
            where=query.where,  # type: ignore
            where_document=query.where_document,  # type: ignore
            query_embeddings=query.query_embeddings,
            n_results=query.n_results,
            include=query.include,
=======
    @authz_context(
        action=AuthzResourceActions.UPDATE,
        resource=DynamicAuthzResource(
            id=AuthzDynamicParams.from_function_kwargs(arg_name="collection_id"),
            type=AuthzResourceTypes.COLLECTION,
            attributes=attr_from_collection_lookup(collection_id_arg="collection_id"),
        ),
    )
    async def update(self, request: Request, collection_id: str) -> None:
        def process_update(raw_body: bytes) -> bool:
            update = UpdateEmbedding.model_validate(orjson.loads(raw_body))
            return self._api._update(
                collection_id=_uuid(collection_id),
                ids=update.ids,
                embeddings=update.embeddings,
                metadatas=update.metadatas,  # type: ignore
                documents=update.documents,  # type: ignore
                uris=update.uris,  # type: ignore
            )

        await to_thread.run_sync(
            process_update,
            await request.body(),
            limiter=self._capacity_limiter,
        )

    @trace_method("FastAPI.upsert", OpenTelemetryGranularity.OPERATION)
    @authz_context(
        action=AuthzResourceActions.UPSERT,
        resource=DynamicAuthzResource(
            id=AuthzDynamicParams.from_function_kwargs(arg_name="collection_id"),
            type=AuthzResourceTypes.COLLECTION,
            attributes=attr_from_collection_lookup(collection_id_arg="collection_id"),
        ),
    )
    async def upsert(self, request: Request, collection_id: str) -> None:
        def process_upsert(raw_body: bytes) -> bool:
            upsert = AddEmbedding.model_validate(orjson.loads(raw_body))
            return self._api._upsert(
                collection_id=_uuid(collection_id),
                ids=upsert.ids,
                embeddings=upsert.embeddings,  # type: ignore
                metadatas=upsert.metadatas,  # type: ignore
                documents=upsert.documents,  # type: ignore
                uris=upsert.uris,  # type: ignore
            )

        await to_thread.run_sync(
            process_upsert,
            await request.body(),
            limiter=self._capacity_limiter,
        )

    @trace_method("FastAPI.get", OpenTelemetryGranularity.OPERATION)
    @authz_context(
        action=AuthzResourceActions.GET,
        resource=DynamicAuthzResource(
            id=AuthzDynamicParams.from_function_kwargs(arg_name="collection_id"),
            type=AuthzResourceTypes.COLLECTION,
            attributes=attr_from_collection_lookup(collection_id_arg="collection_id"),
        ),
    )
    async def get(self, collection_id: str, request: Request) -> GetResult:
        def process_get(raw_body: bytes) -> GetResult:
            get = GetEmbedding.model_validate(orjson.loads(raw_body))
            return self._api._get(
                collection_id=_uuid(collection_id),
                ids=get.ids,
                where=get.where,
                sort=get.sort,
                limit=get.limit,
                offset=get.offset,
                where_document=get.where_document,
                include=get.include,
            )

        return cast(
            GetResult,
            await to_thread.run_sync(
                process_get,
                await request.body(),
                limiter=self._capacity_limiter,
            ),
        )

    @trace_method("FastAPI.delete", OpenTelemetryGranularity.OPERATION)
    @authz_context(
        action=AuthzResourceActions.DELETE,
        resource=DynamicAuthzResource(
            id=AuthzDynamicParams.from_function_kwargs(arg_name="collection_id"),
            type=AuthzResourceTypes.COLLECTION,
            attributes=attr_from_collection_lookup(collection_id_arg="collection_id"),
        ),
    )
    async def delete(self, collection_id: str, request: Request) -> List[UUID]:
        def process_delete(raw_body: bytes) -> List[str]:
            delete = DeleteEmbedding.model_validate(orjson.loads(raw_body))
            return self._api._delete(
                collection_id=_uuid(collection_id),
                ids=delete.ids,
                where=delete.where,
                where_document=delete.where_document,
            )

        return cast(
            List[UUID],
            await to_thread.run_sync(
                process_delete,
                await request.body(),
                limiter=self._capacity_limiter,
            ),
        )

    @trace_method("FastAPI.count", OpenTelemetryGranularity.OPERATION)
    @authz_context(
        action=AuthzResourceActions.COUNT,
        resource=DynamicAuthzResource(
            id=AuthzDynamicParams.from_function_kwargs(arg_name="collection_id"),
            type=AuthzResourceTypes.COLLECTION,
            attributes=attr_from_collection_lookup(collection_id_arg="collection_id"),
        ),
    )
    async def count(self, collection_id: str) -> int:
        return cast(
            int,
            await to_thread.run_sync(
                self._api._count,
                _uuid(collection_id),
                limiter=self._capacity_limiter,
            ),
        )

    @trace_method("FastAPI.reset", OpenTelemetryGranularity.OPERATION)
    @authz_context(
        action=AuthzResourceActions.RESET,
        resource=DynamicAuthzResource(
            id="*",
            type=AuthzResourceTypes.DB,
        ),
    )
    async def reset(self) -> bool:
        return cast(
            bool,
            await to_thread.run_sync(
                self._api.reset,
                limiter=self._capacity_limiter,
            ),
        )

    @trace_method("FastAPI.get_nearest_neighbors", OpenTelemetryGranularity.OPERATION)
    @authz_context(
        action=AuthzResourceActions.QUERY,
        resource=DynamicAuthzResource(
            id=AuthzDynamicParams.from_function_kwargs(arg_name="collection_id"),
            type=AuthzResourceTypes.COLLECTION,
            attributes=attr_from_collection_lookup(collection_id_arg="collection_id"),
        ),
    )
    async def get_nearest_neighbors(
        self, collection_id: str, request: Request
    ) -> QueryResult:
        def process_query(raw_body: bytes) -> QueryResult:
            query = QueryEmbedding.model_validate(orjson.loads(raw_body))
            return self._api._query(
                collection_id=_uuid(collection_id),
                query_embeddings=query.query_embeddings,
                n_results=query.n_results,
                where=query.where,  # type: ignore
                where_document=query.where_document,  # type: ignore
                include=query.include,
            )

        nnresult = cast(
            QueryResult,
            await to_thread.run_sync(
                process_query,
                await request.body(),
                limiter=self._capacity_limiter,
            ),
>>>>>>> 5cebb0d4
        )
        return nnresult

    async def pre_flight_checks(self) -> Dict[str, Any]:
        def process_pre_flight_checks() -> Dict[str, Any]:
            return {
                "max_batch_size": self._api.max_batch_size,
            }

        return cast(
            Dict[str, Any],
            await to_thread.run_sync(
                process_pre_flight_checks,
                limiter=self._capacity_limiter,
            ),
        )<|MERGE_RESOLUTION|>--- conflicted
+++ resolved
@@ -1,9 +1,5 @@
-<<<<<<< HEAD
 from typing import Any, Callable, Dict, List, Sequence, Optional, Union
 from typing_extensions import Annotated
-=======
-from typing import Any, Callable, Dict, List, Sequence, Optional, cast
->>>>>>> 5cebb0d4
 import fastapi
 import orjson
 
@@ -48,11 +44,8 @@
     UpdateCollection,
     UpdateEmbedding,
 )
-<<<<<<< HEAD
 from starlette.datastructures import Headers
 from starlette.requests import Request
-=======
->>>>>>> 5cebb0d4
 
 import logging
 
@@ -151,17 +144,10 @@
             allow_origins=settings.chroma_server_cors_allow_origins,
             allow_methods=["*"],
         )
-<<<<<<< HEAD
         self._app.add_exception_handler(QuotaError,
                                         self.quota_exception_handler)
         self._app.add_exception_handler(RateLimitError,
                                         self.rate_limit_exception_handler)
-=======
-        self._app.add_exception_handler(QuotaError, self.quota_exception_handler)
-        self._app.add_exception_handler(
-            RateLimitError, self.rate_limit_exception_handler
-        )
->>>>>>> 5cebb0d4
 
         self._app.on_event("shutdown")(self.shutdown)
 
@@ -311,14 +297,9 @@
                                            exc: RateLimitError):
         return JSONResponse(
             status_code=429,
-<<<<<<< HEAD
-            content={"message": "rate limit. resource: "
-                     f"{exc.resource} quota: {exc.quota}"},
-=======
             content={
                 "message": f"rate limit. resource: {exc.resource} quota: {exc.quota}"
             },
->>>>>>> 5cebb0d4
         )
 
     def root(self) -> Dict[str, int]:
@@ -327,14 +308,8 @@
     async def quota_exception_handler(self, request: Request, exc: QuotaError):
         return JSONResponse(
             status_code=429,
-<<<<<<< HEAD
             content={"message": f"quota error. resource: {exc.resource} "
                      f"quota: {exc.quota} actual: {exc.actual}"},
-=======
-            content={
-                "message": f"quota error. resource: {exc.resource} quota: {exc.quota} actual: {exc.actual}"
-            },
->>>>>>> 5cebb0d4
         )
 
     async def heartbeat(self) -> Dict[str, int]:
@@ -343,7 +318,6 @@
     async def version(self) -> str:
         return self._api.get_version()
 
-<<<<<<< HEAD
     def authenticate_and_authorize_or_raise(
         self,
         auth_headers: Dict[str, Optional[str]],
@@ -400,35 +374,42 @@
 
     @trace_method("FastAPI.create_database",
                   OpenTelemetryGranularity.OPERATION)
-    def create_database(
-        self, database: CreateDatabase, tenant: str = DEFAULT_TENANT,
-        x_chroma_token: Annotated[Union[str, None], Header()] = None,
-        authorization: Annotated[Union[str, None], Header()] = None
+    async def create_database(
+        self, request: Request, tenant: str = DEFAULT_TENANT
     ) -> None:
-        user_identity = self.authenticate_and_authorize_or_raise(
-            {
-                "x-chroma-token": x_chroma_token,
-                "authorization": authorization,
-            },
-            AuthzAction.CREATE_DATABASE,
+        # TODOBEN header type?
+        def process_create_database(tenant: str, headers, raw_body: bytes) -> None:
+            db = CreateDatabase.model_validate(orjson.loads(raw_body))
+
+            user_identity = self.authenticate_and_authorize_or_raise(
+                headers,
+                AuthzAction.CREATE_DATABASE,
+                tenant,
+                None,
+                None,
+            )
+            if self.authn_provider:
+                (overwrite_tenant, overwrite_database) = self.authn_provider.\
+                    singleton_tenant_database_if_applicable(
+                    user_identity
+                )
+                if overwrite_tenant:
+                    tenant = overwrite_tenant
+                if overwrite_database:
+                    db.name = overwrite_database
+
+            return self._api.create_database(db.name, tenant)
+
+        await to_thread.run_sync(
+            process_create_database,
             tenant,
-            None,
-            None,
-        )
-        if self.authn_provider:
-            (overwrite_tenant, overwrite_database) = self.authn_provider.\
-                singleton_tenant_database_if_applicable(
-                user_identity
-            )
-            if overwrite_tenant:
-                tenant = overwrite_tenant
-            if overwrite_database:
-                database.name = overwrite_database
-
-        return self._api.create_database(database.name, tenant)
+            request.headers,
+            await request.body(),
+            limiter=self._capacity_limiter,
+        )
 
     @trace_method("FastAPI.get_database", OpenTelemetryGranularity.OPERATION)
-    def get_database(
+    async def get_database(
         self,
         database: str,
         tenant: str = DEFAULT_TENANT,
@@ -455,37 +436,47 @@
             if overwrite_database:
                 database = overwrite_database
 
-        return self._api.get_database(database, tenant)
+        return cast(
+            Database,
+            await to_thread.run_sync(
+                self._api.get_database,
+                database,
+                tenant,
+                limiter=self._capacity_limiter,
+            ),
+        )
 
     @trace_method("FastAPI.create_tenant", OpenTelemetryGranularity.OPERATION)
-    def create_tenant(
-        self,
-        tenant: CreateTenant,
-        x_chroma_token: Annotated[Union[str, None], Header()] = None,
-        authorization: Annotated[Union[str, None], Header()] = None
-    ) -> None:
-        user_identity = self.authenticate_and_authorize_or_raise(
-            {
-                "x-chroma-token": x_chroma_token,
-                "authorization": authorization,
-            },
-            AuthzAction.CREATE_TENANT,
-            tenant.name,
-            None,
-            None,
-        )
-        if self.authn_provider:
-            (overwrite_tenant, overwrite_database) = self.authn_provider.\
-                singleton_tenant_database_if_applicable(
-                user_identity
-            )
-            if overwrite_tenant:
-                tenant.name = overwrite_tenant
-
-        return self._api.create_tenant(tenant.name)
+    async def create_tenant(self, request: Request) -> None:
+        def process_create_tenant(request: Request, raw_body: bytes) -> None:
+            tenant = CreateTenant.model_validate(orjson.loads(raw_body))
+
+            user_identity = self.authenticate_and_authorize_or_raise(
+                request.headers,
+                AuthzAction.CREATE_TENANT,
+                tenant.name,
+                None,
+                None,
+            )
+            if self.authn_provider:
+                (overwrite_tenant, overwrite_database) = self.authn_provider.\
+                    singleton_tenant_database_if_applicable(
+                    user_identity
+                )
+                if overwrite_tenant:
+                    tenant.name = overwrite_tenant
+
+            return self._api.create_tenant(tenant.name)
+
+        await to_thread.run_sync(
+            process_create_tenant,
+            request,
+            await request.body(),
+            limiter=self._capacity_limiter,
+        )
 
     @trace_method("FastAPI.get_tenant", OpenTelemetryGranularity.OPERATION)
-    def get_tenant(
+    async def get_tenant(
         self,
         tenant: str,
         x_chroma_token: Annotated[Union[str, None], Header()] = None,
@@ -509,108 +500,18 @@
             if overwrite_tenant:
                 tenant = overwrite_tenant
 
-        return self._api.get_tenant(tenant)
+        return cast(
+            Tenant,
+            await to_thread.run_sync(
+                self._api.get_tenant,
+                tenant,
+                limiter=self._capacity_limiter,
+            ),
+        )
 
     @trace_method("FastAPI.list_collections",
                   OpenTelemetryGranularity.OPERATION)
-    def list_collections(
-=======
-    @trace_method("FastAPI.create_database", OpenTelemetryGranularity.OPERATION)
-    @authz_context(
-        action=AuthzResourceActions.CREATE_DATABASE,
-        resource=DynamicAuthzResource(
-            type=AuthzResourceTypes.DB,
-            attributes=attr_from_resource_object(
-                type=AuthzResourceTypes.DB, additional_attrs=["tenant"]
-            ),
-        ),
-    )
-    async def create_database(
-        self, request: Request, tenant: str = DEFAULT_TENANT
-    ) -> None:
-        def process_create_database(raw_body: bytes) -> None:
-            create = CreateDatabase.model_validate(orjson.loads(raw_body))
-            return self._api.create_database(create.name, tenant)
-
-        await to_thread.run_sync(
-            process_create_database,
-            await request.body(),
-            limiter=self._capacity_limiter,
-        )
-
-    @trace_method("FastAPI.get_database", OpenTelemetryGranularity.OPERATION)
-    @authz_context(
-        action=AuthzResourceActions.GET_DATABASE,
-        resource=DynamicAuthzResource(
-            id="*",
-            type=AuthzResourceTypes.DB,
-            attributes=AuthzDynamicParams.dict_from_function_kwargs(
-                arg_names=["tenant", "database"]
-            ),
-        ),
-    )
-    async def get_database(
-        self, database: str, tenant: str = DEFAULT_TENANT
-    ) -> Database:
-        return cast(
-            Database,
-            await to_thread.run_sync(
-                self._api.get_database,
-                database,
-                tenant,
-                limiter=self._capacity_limiter,
-            ),
-        )
-
-    @trace_method("FastAPI.create_tenant", OpenTelemetryGranularity.OPERATION)
-    @authz_context(
-        action=AuthzResourceActions.CREATE_TENANT,
-        resource=DynamicAuthzResource(
-            type=AuthzResourceTypes.TENANT,
-        ),
-    )
-    async def create_tenant(self, request: Request) -> None:
-        def process_create_tenant(raw_body: bytes) -> None:
-            create = CreateTenant.model_validate(orjson.loads(raw_body))
-            return self._api.create_tenant(create.name)
-
-        await to_thread.run_sync(
-            process_create_tenant,
-            await request.body(),
-            limiter=self._capacity_limiter,
-        )
-
-    @trace_method("FastAPI.get_tenant", OpenTelemetryGranularity.OPERATION)
-    @authz_context(
-        action=AuthzResourceActions.GET_TENANT,
-        resource=DynamicAuthzResource(
-            id="*",
-            type=AuthzResourceTypes.TENANT,
-        ),
-    )
-    async def get_tenant(self, tenant: str) -> Tenant:
-        return cast(
-            Tenant,
-            await to_thread.run_sync(
-                self._api.get_tenant,
-                tenant,
-                limiter=self._capacity_limiter,
-            ),
-        )
-
-    @trace_method("FastAPI.list_collections", OpenTelemetryGranularity.OPERATION)
-    @authz_context(
-        action=AuthzResourceActions.LIST_COLLECTIONS,
-        resource=DynamicAuthzResource(
-            id="*",
-            type=AuthzResourceTypes.DB,
-            attributes=AuthzDynamicParams.dict_from_function_kwargs(
-                arg_names=["tenant", "database"]
-            ),
-        ),
-    )
     async def list_collections(
->>>>>>> 5cebb0d4
         self,
         limit: Optional[int] = None,
         offset: Optional[int] = None,
@@ -619,7 +520,6 @@
         x_chroma_token: Annotated[Union[str, None], Header()] = None,
         authorization: Annotated[Union[str, None], Header()] = None
     ) -> Sequence[Collection]:
-<<<<<<< HEAD
         user_identity = self.authenticate_and_authorize_or_raise(
             {
                 "x-chroma-token": x_chroma_token,
@@ -640,14 +540,6 @@
             if overwrite_database:
                 database = overwrite_database
 
-        return self._api.list_collections(
-            limit=limit, offset=offset, tenant=tenant, database=database
-        )
-
-    @trace_method("FastAPI.count_collections",
-                  OpenTelemetryGranularity.OPERATION)
-    def count_collections(
-=======
         return cast(
             Sequence[Collection],
             await to_thread.run_sync(
@@ -659,27 +551,19 @@
                 limiter=self._capacity_limiter,
             ),
         )
-
-    @trace_method("FastAPI.count_collections", OpenTelemetryGranularity.OPERATION)
-    @authz_context(
-        action=AuthzResourceActions.COUNT_COLLECTIONS,
-        resource=DynamicAuthzResource(
-            id="*",
-            type=AuthzResourceTypes.DB,
-            attributes=AuthzDynamicParams.dict_from_function_kwargs(
-                arg_names=["tenant", "database"]
-            ),
-        ),
-    )
+        return self._api.list_collections(
+            limit=limit, offset=offset, tenant=tenant, database=database
+        )
+
+    @trace_method("FastAPI.count_collections",
+                  OpenTelemetryGranularity.OPERATION)
     async def count_collections(
->>>>>>> 5cebb0d4
         self,
         tenant: str = DEFAULT_TENANT,
         database: str = DEFAULT_DATABASE,
         x_chroma_token: Annotated[Union[str, None], Header()] = None,
         authorization: Annotated[Union[str, None], Header()] = None
     ) -> int:
-<<<<<<< HEAD
         user_identity = self.authenticate_and_authorize_or_raise(
             {
                 "x-chroma-token": x_chroma_token,
@@ -700,12 +584,6 @@
             if overwrite_database:
                 database = overwrite_database
 
-        return self._api.count_collections(tenant=tenant, database=database)
-
-    @trace_method("FastAPI.create_collection",
-                  OpenTelemetryGranularity.OPERATION)
-    def create_collection(
-=======
         return cast(
             int,
             await to_thread.run_sync(
@@ -716,32 +594,16 @@
             ),
         )
 
-    @trace_method("FastAPI.create_collection", OpenTelemetryGranularity.OPERATION)
-    @authz_context(
-        action=AuthzResourceActions.CREATE_COLLECTION,
-        resource=DynamicAuthzResource(
-            id="*",
-            type=AuthzResourceTypes.DB,
-            attributes=AuthzDynamicParams.dict_from_function_kwargs(
-                arg_names=["tenant", "database"]
-            ),
-        ),
-    )
+    @trace_method("FastAPI.create_collection",
+                  OpenTelemetryGranularity.OPERATION)
     async def create_collection(
->>>>>>> 5cebb0d4
         self,
         request: Request,
         tenant: str = DEFAULT_TENANT,
         database: str = DEFAULT_DATABASE,
-        x_chroma_token: Annotated[Union[str, None], Header()] = None,
-        authorization: Annotated[Union[str, None], Header()] = None
     ) -> Collection:
-<<<<<<< HEAD
         user_identity = self.authenticate_and_authorize_or_raise(
-            {
-                "x-chroma-token": x_chroma_token,
-                "authorization": authorization,
-            },
+            request.Headers,
             AuthzAction.CREATE_COLLECTION,
             tenant,
             database,
@@ -757,17 +619,6 @@
             if overwrite_database:
                 database = overwrite_database
 
-        return self._api.create_collection(
-            name=collection.name,
-            metadata=collection.metadata,
-            get_or_create=collection.get_or_create,
-            tenant=tenant,
-            database=database,
-        )
-
-    @trace_method("FastAPI.get_collection", OpenTelemetryGranularity.OPERATION)
-    def get_collection(
-=======
         def process_create_collection(raw_body: bytes) -> Collection:
             create = CreateCollection.model_validate(orjson.loads(raw_body))
             return self._api.create_collection(
@@ -788,18 +639,7 @@
         )
 
     @trace_method("FastAPI.get_collection", OpenTelemetryGranularity.OPERATION)
-    @authz_context(
-        action=AuthzResourceActions.GET_COLLECTION,
-        resource=DynamicAuthzResource(
-            id=AuthzDynamicParams.from_function_kwargs(arg_name="collection_name"),
-            type=AuthzResourceTypes.COLLECTION,
-            attributes=AuthzDynamicParams.dict_from_function_kwargs(
-                arg_names=["tenant", "database"]
-            ),
-        ),
-    )
     async def get_collection(
->>>>>>> 5cebb0d4
         self,
         collection_name: str,
         tenant: str = DEFAULT_TENANT,
@@ -807,7 +647,6 @@
         x_chroma_token: Annotated[Union[str, None], Header()] = None,
         authorization: Annotated[Union[str, None], Header()] = None
     ) -> Collection:
-<<<<<<< HEAD
         user_identity = self.authenticate_and_authorize_or_raise(
             {
                 "x-chroma-token": x_chroma_token,
@@ -828,18 +667,26 @@
             if overwrite_database:
                 database = overwrite_database
 
-        return self._api.get_collection(
-            collection_name, tenant=tenant, database=database
+        return cast(
+            Collection,
+            await to_thread.run_sync(
+                self._api.get_collection,
+                collection_name,
+                None,
+                None,
+                None,
+                tenant,
+                database,
+                limiter=self._capacity_limiter,
+            ),
         )
 
     @trace_method("FastAPI.update_collection",
                   OpenTelemetryGranularity.OPERATION)
-    def update_collection(
+    async def update_collection(
         self,
         collection_id: str,
-        collection: UpdateCollection,
-        x_chroma_token: Annotated[Union[str, None], Header()] = None,
-        authorization: Annotated[Union[str, None], Header()] = None
+        request: Request,
     ) -> None:
         self.authenticate_and_authorize_or_raise(
             {
@@ -852,40 +699,6 @@
             collection_id,
         )
 
-        return self._api._modify(
-            id=_uuid(collection_id),
-            new_name=collection.new_name,
-            new_metadata=collection.new_metadata,
-        )
-
-    @trace_method("FastAPI.delete_collection",
-                  OpenTelemetryGranularity.OPERATION)
-    def delete_collection(
-=======
-        return cast(
-            Collection,
-            await to_thread.run_sync(
-                self._api.get_collection,
-                collection_name,
-                None,
-                None,
-                None,
-                tenant,
-                database,
-                limiter=self._capacity_limiter,
-            ),
-        )
-
-    @trace_method("FastAPI.update_collection", OpenTelemetryGranularity.OPERATION)
-    @authz_context(
-        action=AuthzResourceActions.UPDATE_COLLECTION,
-        resource=DynamicAuthzResource(
-            id=AuthzDynamicParams.from_function_kwargs(arg_name="collection_id"),
-            type=AuthzResourceTypes.COLLECTION,
-            attributes=attr_from_collection_lookup(collection_id_arg="collection_id"),
-        ),
-    )
-    async def update_collection(self, collection_id: str, request: Request) -> None:
         def process_update_collection(raw_body: bytes) -> None:
             update = UpdateCollection.model_validate(orjson.loads(raw_body))
             return self._api._modify(
@@ -900,19 +713,9 @@
             limiter=self._capacity_limiter,
         )
 
-    @trace_method("FastAPI.delete_collection", OpenTelemetryGranularity.OPERATION)
-    @authz_context(
-        action=AuthzResourceActions.DELETE_COLLECTION,
-        resource=DynamicAuthzResource(
-            id=AuthzDynamicParams.from_function_kwargs(arg_name="collection_name"),
-            type=AuthzResourceTypes.COLLECTION,
-            attributes=AuthzDynamicParams.dict_from_function_kwargs(
-                arg_names=["tenant", "database"]
-            ),
-        ),
-    )
+    @trace_method("FastAPI.delete_collection",
+                  OpenTelemetryGranularity.OPERATION)
     async def delete_collection(
->>>>>>> 5cebb0d4
         self,
         collection_name: str,
         tenant: str = DEFAULT_TENANT,
@@ -920,7 +723,6 @@
         x_chroma_token: Annotated[Union[str, None], Header()] = None,
         authorization: Annotated[Union[str, None], Header()] = None
     ) -> None:
-<<<<<<< HEAD
         user_identity = self.authenticate_and_authorize_or_raise(
             {
                 "x-chroma-token": x_chroma_token,
@@ -941,30 +743,6 @@
             if overwrite_database:
                 database = overwrite_database
 
-        return self._api.delete_collection(
-            collection_name, tenant=tenant, database=database
-        )
-
-    @trace_method("FastAPI.add", OpenTelemetryGranularity.OPERATION)
-    def add(
-        self,
-        collection_id: str,
-        add: AddEmbedding,
-        x_chroma_token: Annotated[Union[str, None], Header()] = None,
-        authorization: Annotated[Union[str, None], Header()] = None
-    ) -> None:
-        self.authenticate_and_authorize_or_raise(
-            {
-                "x-chroma-token": x_chroma_token,
-                "authorization": authorization,
-            },
-            AuthzAction.ADD,
-            None,
-            None,
-            collection_id,
-        )
-
-=======
         await to_thread.run_sync(
             self._api.delete_collection,
             collection_name,
@@ -974,18 +752,15 @@
         )
 
     @trace_method("FastAPI.add", OpenTelemetryGranularity.OPERATION)
-    @authz_context(
-        action=AuthzResourceActions.ADD,
-        resource=DynamicAuthzResource(
-            id=AuthzDynamicParams.from_function_kwargs(arg_name="collection_id"),
-            type=AuthzResourceTypes.COLLECTION,
-            attributes=attr_from_collection_lookup(collection_id_arg="collection_id"),
-        ),
-    )
     async def add(self, request: Request, collection_id: str) -> bool:
->>>>>>> 5cebb0d4
+        self.authenticate_and_authorize_or_raise(
+            request.Headers,
+            AuthzAction.ADD,
+            None,
+            None,
+            collection_id,
+        )
         try:
-
             def process_add(raw_body: bytes) -> bool:
                 add = AddEmbedding.model_validate(orjson.loads(raw_body))
                 return self._api._add(
@@ -1009,120 +784,125 @@
             raise HTTPException(status_code=500, detail=str(e))
 
     @trace_method("FastAPI.update", OpenTelemetryGranularity.OPERATION)
-<<<<<<< HEAD
-    def update(
-        self,
-        collection_id: str,
-        add: UpdateEmbedding,
-        x_chroma_token: Annotated[Union[str, None], Header()] = None,
-        authorization: Annotated[Union[str, None], Header()] = None
-    ) -> None:
-        self.authenticate_and_authorize_or_raise(
-            {
-                "x-chroma-token": x_chroma_token,
-                "authorization": authorization,
-            },
-            AuthzAction.UPDATE,
-            None,
-            None,
-            collection_id,
-        )
-
-        self._api._update(
-            ids=add.ids,
-            collection_id=_uuid(collection_id),
-            embeddings=add.embeddings,
-            documents=add.documents,  # type: ignore
-            uris=add.uris,  # type: ignore
-            metadatas=add.metadatas,  # type: ignore
+    async def update(self, request: Request, collection_id: str) -> None:
+        def process_update(request: Request, raw_body: bytes) -> bool:
+            update = UpdateEmbedding.model_validate(orjson.loads(raw_body))
+
+            self.authenticate_and_authorize_or_raise(
+                request.headers,
+                AuthzAction.UPDATE,
+                None,
+                None,
+                collection_id,
+            )
+
+            return self._api._update(
+                collection_id=_uuid(collection_id),
+                ids=update.ids,
+                embeddings=update.embeddings,
+                metadatas=update.metadatas,  # type: ignore
+                documents=update.documents,  # type: ignore
+                uris=update.uris,  # type: ignore
+            )
+
+        await to_thread.run_sync(
+            process_update,
+            request,
+            await request.body(),
+            limiter=self._capacity_limiter,
         )
 
     @trace_method("FastAPI.upsert", OpenTelemetryGranularity.OPERATION)
-    def upsert(
-        self,
-        collection_id: str,
-        upsert: AddEmbedding,
-        x_chroma_token: Annotated[Union[str, None], Header()] = None,
-        authorization: Annotated[Union[str, None], Header()] = None
-    ) -> None:
-        self.authenticate_and_authorize_or_raise(
-            {
-                "x-chroma-token": x_chroma_token,
-                "authorization": authorization,
-            },
-            AuthzAction.UPSERT,
-            None,
-            None,
-            collection_id,
-        )
-
-        self._api._upsert(
-            collection_id=_uuid(collection_id),
-            ids=upsert.ids,
-            embeddings=upsert.embeddings,  # type: ignore
-            documents=upsert.documents,  # type: ignore
-            uris=upsert.uris,  # type: ignore
-            metadatas=upsert.metadatas,  # type: ignore
+    async def upsert(self, request: Request, collection_id: str) -> None:
+        def process_upsert(request: Request, raw_body: bytes) -> bool:
+            upsert = AddEmbedding.model_validate(orjson.loads(raw_body))
+
+            self.authenticate_and_authorize_or_raise(
+                request.headers,
+                AuthzAction.UPSERT,
+                None,
+                None,
+                collection_id,
+            )
+
+            return self._api._upsert(
+                collection_id=_uuid(collection_id),
+                ids=upsert.ids,
+                embeddings=upsert.embeddings,  # type: ignore
+                metadatas=upsert.metadatas,  # type: ignore
+                documents=upsert.documents,  # type: ignore
+                uris=upsert.uris,  # type: ignore
+            )
+
+        await to_thread.run_sync(
+            process_upsert,
+            request,
+            await request.body(),
+            limiter=self._capacity_limiter,
         )
 
     @trace_method("FastAPI.get", OpenTelemetryGranularity.OPERATION)
-    def get(
-        self,
-        collection_id: str,
-        get: GetEmbedding,
-        x_chroma_token: Annotated[Union[str, None], Header()] = None,
-        authorization: Annotated[Union[str, None], Header()] = None
-    ) -> GetResult:
-        self.authenticate_and_authorize_or_raise(
-            {
-                "x-chroma-token": x_chroma_token,
-                "authorization": authorization,
-            },
-            AuthzAction.GET,
-            None,
-            None,
-            collection_id,
-        )
-
-        return self._api._get(
-            collection_id=_uuid(collection_id),
-            ids=get.ids,
-            where=get.where,
-            where_document=get.where_document,
-            sort=get.sort,
-            limit=get.limit,
-            offset=get.offset,
-            include=get.include,
+    async def get(self, collection_id: str, request: Request) -> GetResult:
+        def process_get(request: Request, raw_body: bytes) -> GetResult:
+            get = GetEmbedding.model_validate(orjson.loads(raw_body))
+            self.authenticate_and_authorize_or_raise(
+                request.headers,
+                AuthzAction.GET,
+                None,
+                None,
+                collection_id,
+            )
+            return self._api._get(
+                collection_id=_uuid(collection_id),
+                ids=get.ids,
+                where=get.where,
+                sort=get.sort,
+                limit=get.limit,
+                offset=get.offset,
+                where_document=get.where_document,
+                include=get.include,
+            )
+
+        return cast(
+            GetResult,
+            await to_thread.run_sync(
+                process_get,
+                request,
+                await request.body(),
+                limiter=self._capacity_limiter,
+            ),
         )
 
     @trace_method("FastAPI.delete", OpenTelemetryGranularity.OPERATION)
-    def delete(
-        self,
-        collection_id: str,
-        delete: DeleteEmbedding,
-        x_chroma_token: Annotated[Union[str, None], Header()] = None,
-        authorization: Annotated[Union[str, None], Header()] = None
-    ) -> List[UUID]:
-        self.authenticate_and_authorize_or_raise(
-            {
-                "x-chroma-token": x_chroma_token,
-                "authorization": authorization,
-            },
-            AuthzAction.DELETE,
-            None,
-            None,
-            collection_id,
-        )
-
-        return self._api._delete(
-            where=delete.where,  # type: ignore
-            ids=delete.ids,
-            collection_id=_uuid(collection_id),
-            where_document=delete.where_document,
+    async def delete(self, collection_id: str, request: Request) -> List[UUID]:
+        def process_delete(request: Request, raw_body: bytes) -> List[str]:
+            delete = DeleteEmbedding.model_validate(orjson.loads(raw_body))
+            self.authenticate_and_authorize_or_raise(
+                request.headers,
+                AuthzAction.DELETE,
+                None,
+                None,
+                collection_id,
+            )
+            return self._api._delete(
+                collection_id=_uuid(collection_id),
+                ids=delete.ids,
+                where=delete.where,
+                where_document=delete.where_document,
+            )
+
+        return cast(
+            List[UUID],
+            await to_thread.run_sync(
+                process_delete,
+                request,
+                await request.body(),
+                limiter=self._capacity_limiter,
+            ),
         )
 
     @trace_method("FastAPI.count", OpenTelemetryGranularity.OPERATION)
-    def count(
+    async def count(
         self,
         collection_id: str,
         x_chroma_token: Annotated[Union[str, None], Header()] = None,
@@ -1139,10 +919,17 @@
             collection_id,
         )
 
-        return self._api._count(_uuid(collection_id))
+        return cast(
+            int,
+            await to_thread.run_sync(
+                self._api._count,
+                _uuid(collection_id),
+                limiter=self._capacity_limiter,
+            ),
+        )
 
     @trace_method("FastAPI.reset", OpenTelemetryGranularity.OPERATION)
-    def reset(
+    async def reset(
         self,
         x_chroma_token: Annotated[Union[str, None], Header()] = None,
         authorization: Annotated[Union[str, None], Header()] = None
@@ -1158,205 +945,38 @@
             None,
         )
 
-        return self._api.reset()
+        return cast(
+            bool,
+            await to_thread.run_sync(
+                self._api.reset,
+                limiter=self._capacity_limiter,
+            ),
+        )
 
     @trace_method("FastAPI.get_nearest_neighbors",
                   OpenTelemetryGranularity.OPERATION)
-    def get_nearest_neighbors(
+    async def get_nearest_neighbors(
         self,
         collection_id: str,
-        query: QueryEmbedding,
-        x_chroma_token: Annotated[Union[str, None], Header()] = None,
-        authorization: Annotated[Union[str, None], Header()] = None
+        request: Request,
     ) -> QueryResult:
-        self.authenticate_and_authorize_or_raise(
-            {
-                "x-chroma-token": x_chroma_token,
-                "authorization": authorization,
-            },
-            AuthzAction.RESET,
-            None,
-            None,
-            collection_id,
-        )
-
-        nnresult = self._api._query(
-            collection_id=_uuid(collection_id),
-            where=query.where,  # type: ignore
-            where_document=query.where_document,  # type: ignore
-            query_embeddings=query.query_embeddings,
-            n_results=query.n_results,
-            include=query.include,
-=======
-    @authz_context(
-        action=AuthzResourceActions.UPDATE,
-        resource=DynamicAuthzResource(
-            id=AuthzDynamicParams.from_function_kwargs(arg_name="collection_id"),
-            type=AuthzResourceTypes.COLLECTION,
-            attributes=attr_from_collection_lookup(collection_id_arg="collection_id"),
-        ),
-    )
-    async def update(self, request: Request, collection_id: str) -> None:
-        def process_update(raw_body: bytes) -> bool:
-            update = UpdateEmbedding.model_validate(orjson.loads(raw_body))
-            return self._api._update(
-                collection_id=_uuid(collection_id),
-                ids=update.ids,
-                embeddings=update.embeddings,
-                metadatas=update.metadatas,  # type: ignore
-                documents=update.documents,  # type: ignore
-                uris=update.uris,  # type: ignore
-            )
-
-        await to_thread.run_sync(
-            process_update,
-            await request.body(),
-            limiter=self._capacity_limiter,
-        )
-
-    @trace_method("FastAPI.upsert", OpenTelemetryGranularity.OPERATION)
-    @authz_context(
-        action=AuthzResourceActions.UPSERT,
-        resource=DynamicAuthzResource(
-            id=AuthzDynamicParams.from_function_kwargs(arg_name="collection_id"),
-            type=AuthzResourceTypes.COLLECTION,
-            attributes=attr_from_collection_lookup(collection_id_arg="collection_id"),
-        ),
-    )
-    async def upsert(self, request: Request, collection_id: str) -> None:
-        def process_upsert(raw_body: bytes) -> bool:
-            upsert = AddEmbedding.model_validate(orjson.loads(raw_body))
-            return self._api._upsert(
-                collection_id=_uuid(collection_id),
-                ids=upsert.ids,
-                embeddings=upsert.embeddings,  # type: ignore
-                metadatas=upsert.metadatas,  # type: ignore
-                documents=upsert.documents,  # type: ignore
-                uris=upsert.uris,  # type: ignore
-            )
-
-        await to_thread.run_sync(
-            process_upsert,
-            await request.body(),
-            limiter=self._capacity_limiter,
-        )
-
-    @trace_method("FastAPI.get", OpenTelemetryGranularity.OPERATION)
-    @authz_context(
-        action=AuthzResourceActions.GET,
-        resource=DynamicAuthzResource(
-            id=AuthzDynamicParams.from_function_kwargs(arg_name="collection_id"),
-            type=AuthzResourceTypes.COLLECTION,
-            attributes=attr_from_collection_lookup(collection_id_arg="collection_id"),
-        ),
-    )
-    async def get(self, collection_id: str, request: Request) -> GetResult:
-        def process_get(raw_body: bytes) -> GetResult:
-            get = GetEmbedding.model_validate(orjson.loads(raw_body))
-            return self._api._get(
-                collection_id=_uuid(collection_id),
-                ids=get.ids,
-                where=get.where,
-                sort=get.sort,
-                limit=get.limit,
-                offset=get.offset,
-                where_document=get.where_document,
-                include=get.include,
-            )
-
-        return cast(
-            GetResult,
-            await to_thread.run_sync(
-                process_get,
-                await request.body(),
-                limiter=self._capacity_limiter,
-            ),
-        )
-
-    @trace_method("FastAPI.delete", OpenTelemetryGranularity.OPERATION)
-    @authz_context(
-        action=AuthzResourceActions.DELETE,
-        resource=DynamicAuthzResource(
-            id=AuthzDynamicParams.from_function_kwargs(arg_name="collection_id"),
-            type=AuthzResourceTypes.COLLECTION,
-            attributes=attr_from_collection_lookup(collection_id_arg="collection_id"),
-        ),
-    )
-    async def delete(self, collection_id: str, request: Request) -> List[UUID]:
-        def process_delete(raw_body: bytes) -> List[str]:
-            delete = DeleteEmbedding.model_validate(orjson.loads(raw_body))
-            return self._api._delete(
-                collection_id=_uuid(collection_id),
-                ids=delete.ids,
-                where=delete.where,
-                where_document=delete.where_document,
-            )
-
-        return cast(
-            List[UUID],
-            await to_thread.run_sync(
-                process_delete,
-                await request.body(),
-                limiter=self._capacity_limiter,
-            ),
-        )
-
-    @trace_method("FastAPI.count", OpenTelemetryGranularity.OPERATION)
-    @authz_context(
-        action=AuthzResourceActions.COUNT,
-        resource=DynamicAuthzResource(
-            id=AuthzDynamicParams.from_function_kwargs(arg_name="collection_id"),
-            type=AuthzResourceTypes.COLLECTION,
-            attributes=attr_from_collection_lookup(collection_id_arg="collection_id"),
-        ),
-    )
-    async def count(self, collection_id: str) -> int:
-        return cast(
-            int,
-            await to_thread.run_sync(
-                self._api._count,
-                _uuid(collection_id),
-                limiter=self._capacity_limiter,
-            ),
-        )
-
-    @trace_method("FastAPI.reset", OpenTelemetryGranularity.OPERATION)
-    @authz_context(
-        action=AuthzResourceActions.RESET,
-        resource=DynamicAuthzResource(
-            id="*",
-            type=AuthzResourceTypes.DB,
-        ),
-    )
-    async def reset(self) -> bool:
-        return cast(
-            bool,
-            await to_thread.run_sync(
-                self._api.reset,
-                limiter=self._capacity_limiter,
-            ),
-        )
-
-    @trace_method("FastAPI.get_nearest_neighbors", OpenTelemetryGranularity.OPERATION)
-    @authz_context(
-        action=AuthzResourceActions.QUERY,
-        resource=DynamicAuthzResource(
-            id=AuthzDynamicParams.from_function_kwargs(arg_name="collection_id"),
-            type=AuthzResourceTypes.COLLECTION,
-            attributes=attr_from_collection_lookup(collection_id_arg="collection_id"),
-        ),
-    )
-    async def get_nearest_neighbors(
-        self, collection_id: str, request: Request
-    ) -> QueryResult:
-        def process_query(raw_body: bytes) -> QueryResult:
+        def process_query(request: Request, raw_body: bytes) -> QueryResult:
             query = QueryEmbedding.model_validate(orjson.loads(raw_body))
+
+            self.authenticate_and_authorize_or_raise(
+                request.headers,
+                AuthzAction.RESET,
+                None,
+                None,
+                collection_id,
+            )
+
             return self._api._query(
                 collection_id=_uuid(collection_id),
                 query_embeddings=query.query_embeddings,
                 n_results=query.n_results,
-                where=query.where,  # type: ignore
-                where_document=query.where_document,  # type: ignore
+                where=query.where,
+                where_document=query.where_document,
                 include=query.include,
             )
 
@@ -1364,10 +984,10 @@
             QueryResult,
             await to_thread.run_sync(
                 process_query,
+                request,
                 await request.body(),
                 limiter=self._capacity_limiter,
             ),
->>>>>>> 5cebb0d4
         )
         return nnresult
 
