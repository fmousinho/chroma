--- conflicted
+++ resolved
@@ -1,12 +1,8 @@
 from chromadb.db.migrations import MigratableDB, Migration
 from chromadb.config import System, Settings
 import chromadb.db.base as base
-<<<<<<< HEAD
-from chromadb.db.mixins.embeddings_queue import EmbeddingsQueue
+from chromadb.db.mixins.embeddings_queue import SqlEmbeddingsQueue
 from chromadb.db.mixins.sysdb import SqlSysDB
-=======
-from chromadb.db.mixins.embeddings_queue import SqlEmbeddingsQueue
->>>>>>> 8468d9ce
 import sqlite3
 from overrides import override
 import pypika
@@ -40,11 +36,7 @@
         return False
 
 
-<<<<<<< HEAD
-class SqliteDB(MigratableDB, EmbeddingsQueue, SqlSysDB):
-=======
-class SqliteDB(MigratableDB, SqlEmbeddingsQueue):
->>>>>>> 8468d9ce
+class SqliteDB(MigratableDB, SqlEmbeddingsQueue, SqlSysDB):
     _conn: sqlite3.Connection
     _settings: Settings
     _migration_dirs: Sequence[str]
