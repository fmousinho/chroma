from chromadb.api.types import Documents, Embeddings, IDs, Metadatas, Where, WhereDocument
from chromadb.db import DB
from chromadb.db.index.hnswlib import Hnswlib
from chromadb.errors import (
    NoDatapointsException,
    InvalidDimensionException,
    NotEnoughElementsException,
)
import uuid
import time
import numpy.typing as npt
import json
from typing import Dict, Optional, Sequence, List, Tuple, cast
import clickhouse_connect
from clickhouse_connect.driver.client import Client
<<<<<<< HEAD
import logging

logger = logging.getLogger(__name__)
=======
from clickhouse_connect import common
>>>>>>> 7c3b63ad

COLLECTION_TABLE_SCHEMA = [{"uuid": "UUID"}, {"name": "String"}, {"metadata": "String"}]

EMBEDDING_TABLE_SCHEMA = [
    {"collection_uuid": "UUID"},
    {"uuid": "UUID"},
    {"embedding": "Array(Float64)"},
    {"document": "Nullable(String)"},
    {"id": "Nullable(String)"},
    {"metadata": "Nullable(String)"},
]


def db_array_schema_to_clickhouse_schema(table_schema):
    return_str = ""
    for element in table_schema:
        for k, v in element.items():
            return_str += f"{k} {v}, "
    return return_str


def db_schema_to_keys() -> List[str]:
    keys = []
    for element in EMBEDDING_TABLE_SCHEMA:
        keys.append(list(element.keys())[0])
    return keys


class Clickhouse(DB):
    #
    #  INIT METHODS
    #
    def __init__(self, settings):
        self._conn = None
        self._idx = Hnswlib(settings)
        self._settings = settings

    def _init_conn(self):
        common.set_setting("autogenerate_session_id", False)
        self._conn = clickhouse_connect.get_client(
            host=self._settings.clickhouse_host, port=int(self._settings.clickhouse_port)
        )
        self._create_table_collections(self._conn)
        self._create_table_embeddings(self._conn)

    def _get_conn(self) -> Client:
        if self._conn is None:
            self._init_conn()
        return self._conn  # type: ignore because we know it's not None

    def _create_table_collections(self, conn):
        conn.command(
            f"""CREATE TABLE IF NOT EXISTS collections (
            {db_array_schema_to_clickhouse_schema(COLLECTION_TABLE_SCHEMA)}
        ) ENGINE = MergeTree() ORDER BY uuid"""
        )

    def _create_table_embeddings(self, conn):
        conn.command(
            f"""CREATE TABLE IF NOT EXISTS embeddings (
            {db_array_schema_to_clickhouse_schema(EMBEDDING_TABLE_SCHEMA)}
        ) ENGINE = MergeTree() ORDER BY collection_uuid"""
        )

    #
    #  UTILITY METHODS
    #
    def persist(self):
        raise NotImplementedError("Clickhouse is a persistent database, this method is not needed")

    def get_collection_uuid_from_name(self, name: str) -> str:
        res = self._get_conn().query(
            f"""
            SELECT uuid FROM collections WHERE name = '{name}'
        """
        )
        return res.result_rows[0][0]

    def _create_where_clause(
        self,
        collection_uuid: str,
        ids: Optional[List[str]] = None,
        where: Where = {},
        where_document: WhereDocument = {},
    ):
        where_clauses: List[str] = []
        self._format_where(where, where_clauses)
        if len(where_document) > 0:
            where_document_clauses = []
            self._format_where_document(where_document, where_document_clauses)
            where_clauses.extend(where_document_clauses)

        if ids is not None:
            where_clauses.append(f" id IN {tuple(ids)}")

        where_clauses.append(f"collection_uuid = '{collection_uuid}'")
        where_str = " AND ".join(where_clauses)
        where_str = f"WHERE {where_str}"
        return where_str

    #
    #  COLLECTION METHODS
    #
    def create_collection(
        self, name: str, metadata: Optional[Dict] = None, get_or_create: bool = False
    ) -> Sequence:
        # poor man's unique constraint
        dupe_check = self.get_collection(name)

        if len(dupe_check) > 0:
            if get_or_create:
                logger.info(f"collection with name {name} already exists, returning existing collection")
                return dupe_check
            else:
                raise ValueError(f"Collection with name {name} already exists")

        collection_uuid = uuid.uuid4()
        data_to_insert = [[collection_uuid, name, json.dumps(metadata)]]

        self._get_conn().insert(
            "collections", data_to_insert, column_names=["uuid", "name", "metadata"]
        )
        return [[collection_uuid, name, metadata]]

    def get_collection(self, name: str):
        res = (
            self._get_conn()
            .query(
                f"""
         SELECT * FROM collections WHERE name = '{name}'
         """
            )
            .result_rows
        )
        # json.loads the metadata
        return [[x[0], x[1], json.loads(x[2])] for x in res]

    def list_collections(self) -> Sequence:
        res = self._get_conn().query(f"""SELECT * FROM collections""").result_rows
        return [[x[0], x[1], json.loads(x[2])] for x in res]

    def update_collection(
        self, current_name: str, new_name: Optional[str] = None, new_metadata: Optional[Dict] = None
    ):
        if new_name is None:
            new_name = current_name
        if new_metadata is None:
            new_metadata = self.get_collection(current_name)[0][2]

        return self._get_conn().command(
            f"""

         ALTER TABLE
            collections
         UPDATE
            metadata = '{json.dumps(new_metadata)}',
            name = '{new_name}'
         WHERE
            name = '{current_name}'
         """
        )

    def delete_collection(self, name: str):
        collection_uuid = self.get_collection_uuid_from_name(name)
        self._get_conn().command(
            f"""
        DELETE FROM embeddings WHERE collection_uuid = '{collection_uuid}'
        """
        )

        self._get_conn().command(
            f"""
         DELETE FROM collections WHERE name = '{name}'
         """
        )

        self._idx.delete_index(collection_uuid)

    #
    #  ITEM METHODS
    #

    def add(self, collection_uuid, embeddings, metadatas, documents, ids):
        data_to_insert = [
            [
                collection_uuid,
                uuid.uuid4(),
                embedding,
                json.dumps(metadatas[i]) if metadatas else None,
                documents[i] if documents else None,
                ids[i],
            ]
            for i, embedding in enumerate(embeddings)
        ]
        column_names = ["collection_uuid", "uuid", "embedding", "metadata", "document", "id"]
        self._get_conn().insert("embeddings", data_to_insert, column_names=column_names)

        return [x[1] for x in data_to_insert]  # return uuids

    def _update(
        self,
        collection_uuid,
        ids: IDs,
        embeddings: Optional[Embeddings],
        metadatas: Optional[Metadatas],
        documents: Optional[Documents],
    ):
        updates = []
        parameters = {}
        for i in range(len(ids)):
            update_fields = []
            parameters[f"i{i}"] = ids[i]
            if embeddings is not None:
                update_fields.append(f"embedding = {{e{i}:Array(Float64)}}")
                parameters[f"e{i}"] = embeddings[i]
            if metadatas is not None:
                update_fields.append(f"metadata = {{m{i}:String}}")
                parameters[f"m{i}"] = json.dumps(metadatas[i])
            if documents is not None:
                update_fields.append(f"document = {{d{i}:String}}")
                parameters[f"d{i}"] = documents[i]

            update_statement = f"""
            UPDATE
                {",".join(update_fields)}
            WHERE
                id = {{i{i}:String}} AND
                collection_uuid = '{collection_uuid}'{"" if i == len(ids) - 1 else ","}
            """
            updates.append(update_statement)

        update_clauses = ("").join(updates)
        self._get_conn().command(f"ALTER TABLE embeddings {update_clauses}", parameters=parameters)

    def update(
        self,
        collection_uuid,
        ids: IDs,
        embeddings: Optional[Embeddings] = None,
        metadatas: Optional[Metadatas] = None,
        documents: Optional[Documents] = None,
    ):
        # Verify all IDs exist
        existing_items = self.get(collection_uuid=collection_uuid, ids=ids)
        if len(existing_items) != len(ids):
            raise ValueError(f"Could not find {len(ids) - len(existing_items)} items for update")

        # Update the db
        self._update(collection_uuid, ids, embeddings, metadatas, documents)

        # Update the index
        if embeddings is not None:
            update_uuids = [x[1] for x in existing_items]
            self._idx.delete_from_index(collection_uuid, update_uuids)
            self._idx.add_incremental(collection_uuid, update_uuids, embeddings)

    def _get(self, where={}, columns: Optional[List] = None):
        select_columns = db_schema_to_keys() if columns is None else columns
        val = (
            self._get_conn()
            .query(f"""SELECT {",".join(select_columns)} FROM embeddings {where}""")
            .result_rows
        )
        for i in range(len(val)):
            # We know val has index abilities, so cast it for typechecker
            val = cast(list, val)
            val[i] = list(val[i])
            # json.load the metadata
            if "metadata" in select_columns:
                metadata_column_index = select_columns.index("metadata")
                db_metadata = val[i][metadata_column_index]
                val[i][metadata_column_index] = json.loads(db_metadata) if db_metadata else None
        return val

    def _format_where(self, where, result):
        for key, value in where.items():
            # Shortcut for $eq
            if type(value) == str:
                result.append(f" JSONExtractString(metadata,'{key}') = '{value}'")
            elif type(value) == int:
                result.append(f" JSONExtractInt(metadata,'{key}') = {value}")
            elif type(value) == float:
                result.append(f" JSONExtractFloat(metadata,'{key}') = {value}")
            # Operator expression
            elif type(value) == dict:
                operator, operand = list(value.items())[0]
                if operator == "$gt":
                    return result.append(f" JSONExtractFloat(metadata,'{key}') > {operand}")
                elif operator == "$lt":
                    return result.append(f" JSONExtractFloat(metadata,'{key}') < {operand}")
                elif operator == "$gte":
                    return result.append(f" JSONExtractFloat(metadata,'{key}') >= {operand}")
                elif operator == "$lte":
                    return result.append(f" JSONExtractFloat(metadata,'{key}') <= {operand}")
                elif operator == "$ne":
                    if type(operand) == str:
                        return result.append(f" JSONExtractString(metadata,'{key}') != '{operand}'")
                    return result.append(f" JSONExtractFloat(metadata,'{key}') != {operand}")
                elif operator == "$eq":
                    if type(operand) == str:
                        return result.append(f" JSONExtractString(metadata,'{key}') = '{operand}'")
                    return result.append(f" JSONExtractFloat(metadata,'{key}') = {operand}")
                else:
                    raise ValueError(
                        f"Expected one of $gt, $lt, $gte, $lte, $ne, $eq, got {operator}"
                    )
            elif type(value) == list:
                all_subresults = []
                for subwhere in value:
                    subresults = []
                    self._format_where(subwhere, subresults)
                    all_subresults.append(subresults[0])
                if key == "$or":
                    result.append(f"({' OR '.join(all_subresults)})")
                elif key == "$and":
                    result.append(f"({' AND '.join(all_subresults)})")
                else:
                    raise ValueError(f"Expected one of $or, $and, got {key}")

    def _format_where_document(self, where_document, results):
        operator = list(where_document.keys())[0]
        if operator == "$contains":
            results.append(f"position(document, '{where_document[operator]}') > 0")
        elif operator == "$and" or operator == "$or":
            all_subresults = []
            for subwhere in where_document[operator]:
                subresults = []
                self._format_where_document(subwhere, subresults)
                all_subresults.append(subresults[0])
            if operator == "$or":
                results.append(f"({' OR '.join(all_subresults)})")
            if operator == "$and":
                results.append(f"({' AND '.join(all_subresults)})")
        else:
            raise ValueError(f"Epected one of $contains, $and, $or, got {operator}")

    def get(
        self,
        where: Where = {},
        collection_name: Optional[str] = None,
        collection_uuid: Optional[str] = None,
        ids: Optional[IDs] = None,
        sort: Optional[str] = None,
        limit: Optional[int] = None,
        offset: Optional[int] = None,
        where_document: WhereDocument = {},
        columns: Optional[List[str]] = None,
    ) -> Sequence:
        if collection_name == None and collection_uuid == None:
            raise TypeError("Arguments collection_name and collection_uuid cannot both be None")

        if collection_name is not None:
            collection_uuid = self.get_collection_uuid_from_name(collection_name)

        s3 = time.time()

        where_str = self._create_where_clause(
            # collection_uuid must be defined at this point, cast it for typechecker
            cast(str, collection_uuid),
            ids=ids,
            where=where,
            where_document=where_document,
        )

        if sort is not None:
            where_str += f" ORDER BY {sort}"
        else:
            where_str += f" ORDER BY collection_uuid"  # stable ordering

        if limit is not None or isinstance(limit, int):
            where_str += f" LIMIT {limit}"

        if offset is not None or isinstance(offset, int):
            where_str += f" OFFSET {offset}"

        val = self._get(where=where_str, columns=columns)

        return val

    def _count(self, collection_uuid: str):
        where_string = f"WHERE collection_uuid = '{collection_uuid}'"
        return self._get_conn().query(f"SELECT COUNT() FROM embeddings {where_string}").result_rows

    def count(self, collection_name: str):
        collection_uuid = self.get_collection_uuid_from_name(collection_name)
        return self._count(collection_uuid=collection_uuid)[0][0]

    def _delete(self, where_str: Optional[str] = None):
        deleted_uuids = (
            self._get_conn().query(f"""SELECT uuid FROM embeddings {where_str}""").result_rows
        )
        self._get_conn().command(
            f"""
            DELETE FROM
                embeddings
        {where_str}
        """
        )
        return [res[0] for res in deleted_uuids] if len(deleted_uuids) > 0 else []

    def delete(
        self,
        where: Where = {},
        collection_name: Optional[str] = None,
        collection_uuid: Optional[str] = None,
        ids: Optional[IDs] = None,
        where_document: WhereDocument = {},
    ):
        if collection_name == None and collection_uuid == None:
            raise TypeError("Arguments collection_name and collection_uuid cannot both be None")

        if collection_name is not None:
            collection_uuid = self.get_collection_uuid_from_name(collection_name)

        s3 = time.time()
        where_str = self._create_where_clause(
            # collection_uuid must be defined at this point, cast it for typechecker
            cast(str, collection_uuid),
            ids=ids,
            where=where,
            where_document=where_document,
        )

        deleted_uuids = self._delete(where_str)

        self._idx.delete_from_index(collection_uuid, deleted_uuids)

        return deleted_uuids

    def get_by_ids(self, ids: list, columns: Optional[List] = None):
        columns = columns + ["uuid"] if columns else ["uuid"]
        select_columns = db_schema_to_keys() if columns is None else columns
        response = (
            self._get_conn()
            .query(
                f"""
        SELECT {",".join(select_columns)} FROM embeddings WHERE uuid IN ({[id.hex for id in ids]})
        """
            )
            .result_rows
        )

        # sort db results by the order of the uuids
        response = sorted(response, key=lambda obj: ids.index(obj[len(columns) - 1]))

        return response

    def get_nearest_neighbors(
        self,
        where: Where,
        where_document: WhereDocument,
        embeddings: Embeddings,
        n_results: int,
        collection_name=None,
        collection_uuid=None,
    ) -> Tuple[List[List[uuid.UUID]], npt.NDArray]:

        # Either the collection name or the collection uuid must be provided
        if collection_name == None and collection_uuid == None:
            raise TypeError("Arguments collection_name and collection_uuid cannot both be None")

        if collection_name is not None:
            collection_uuid = self.get_collection_uuid_from_name(collection_name)

        self._idx.load_if_not_loaded(collection_uuid)

        idx_metadata = self._idx.get_metadata()
        # Check query embeddings dimensionality
        if idx_metadata["dimensionality"] != len(embeddings[0]):
            raise InvalidDimensionException(
                f"Query embeddings dimensionality {len(embeddings[0])} does not match index dimensionality {idx_metadata['dimensionality']}"
            )

        # Check number of requested results
        if n_results > idx_metadata["elements"]:
            raise NotEnoughElementsException(
                f"Number of requested results {n_results} cannot be greater than number of elements in index {idx_metadata['elements']}"
            )

        if len(where) != 0 or len(where_document) != 0:
            results = self.get(
                collection_uuid=collection_uuid, where=where, where_document=where_document
            )

            if len(results) > 0:
                ids = [x[1] for x in results]
            else:
                raise NoDatapointsException(
                    f"No datapoints found for the supplied filter {json.dumps(where)}"
                )
        else:
            ids = None
        uuids, distances = self._idx.get_nearest_neighbors(
            collection_uuid, embeddings, n_results, ids
        )

        return uuids, distances

    def create_index(self, collection_uuid: str):
        """Create an index for a collection_uuid and optionally scoped to a dataset.
        Args:
            collection_uuid (str): The collection_uuid to create an index for
            dataset (str, optional): The dataset to scope the index to. Defaults to None.
        Returns:
            None
        """
        get = self.get(collection_uuid=collection_uuid)

        uuids = [x[1] for x in get]
        embeddings = [x[2] for x in get]

        self._idx.run(collection_uuid, uuids, embeddings)

    def add_incremental(self, collection_uuid, uuids, embeddings):
        self._idx.add_incremental(collection_uuid, uuids, embeddings)

    def has_index(self, collection_uuid: str):
        return self._idx.has_index(collection_uuid)

    def reset(self):
        conn = self._get_conn()
        conn.command("DROP TABLE collections")
        conn.command("DROP TABLE embeddings")
        self._create_table_collections(conn)
        self._create_table_embeddings(conn)

        self._idx.reset()
        self._idx = Hnswlib(self._settings)

    def raw_sql(self, sql):
        return self._get_conn().query(sql).result_rows<|MERGE_RESOLUTION|>--- conflicted
+++ resolved
@@ -13,13 +13,10 @@
 from typing import Dict, Optional, Sequence, List, Tuple, cast
 import clickhouse_connect
 from clickhouse_connect.driver.client import Client
-<<<<<<< HEAD
+from clickhouse_connect import common
 import logging
 
 logger = logging.getLogger(__name__)
-=======
-from clickhouse_connect import common
->>>>>>> 7c3b63ad
 
 COLLECTION_TABLE_SCHEMA = [{"uuid": "UUID"}, {"name": "String"}, {"metadata": "String"}]
 
