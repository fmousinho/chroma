import chromadb.config
import logging

<<<<<<< HEAD
=======
logger = logging.getLogger(__name__)

>>>>>>> 01a9d4ab
__settings = chromadb.config.Settings()

def configure(**kwargs):
    """Override Chroma's default settings, environment variables or .env files"""
    __settings = chromadb.config.Settings(**kwargs)

def get_db(settings=__settings):
<<<<<<< HEAD
    """Return a DB instance based on the provided or environmental settings,
    optionally overriding the DB instance."""
    return chromadb.config.get_component(settings, "chroma_db_impl")
=======
    """Return a chroma.DB instance based on the provided or environmental settings."""

    setting = settings.chroma_db_impl.lower()

    def require(key):
        assert settings[key], f"Setting '{key}' is required when chroma_db_impl={setting}"

    if setting == "clickhouse":
        require("clickhouse_host")
        require("clickhouse_port")
        require("persist_directory")
        logger.info("Using Clickhouse for database")
        import chromadb.db.clickhouse

        return chromadb.db.clickhouse.Clickhouse(settings)
    elif setting == "duckdb+parquet":
        require("persist_directory")
        import chromadb.db.duckdb

        return chromadb.db.duckdb.PersistentDuckDB(settings)
    elif setting == "duckdb":
        require("persist_directory")
        logger.info("Using DuckDB in-memory for database. Data will be transient.")
        import chromadb.db.duckdb

        return chromadb.db.duckdb.DuckDB(settings)
    else:
        raise ValueError(f"Expected chroma_db_impl to be one of clickhouse, duckdb, duckdb+parquet, got {setting}")

>>>>>>> 01a9d4ab

def Client(settings=__settings):
    """Return a chroma.API instance based on the provided or environmental
    settings, optionally overriding the DB instance."""

<<<<<<< HEAD
    return chromadb.config.get_component(settings, "chroma_api_impl")
=======
    setting = settings.chroma_api_impl.lower()

    def require(key):
        assert settings[key], f"Setting '{key}' is required when chroma_api_impl={setting}"

    if setting == "rest":
        require("chroma_server_host")
        require("chroma_server_http_port")
        logger.info("Running Chroma in client mode using REST to connect to remote server")
        import chromadb.api.fastapi

        return chromadb.api.fastapi.FastAPI(settings)
    elif setting == "local":
        logger.info("Running Chroma using direct local API.")
        import chromadb.api.local

        return chromadb.api.local.LocalAPI(settings, get_db(settings))
    else:
        raise ValueError(f"Expected chroma_api_impl to be one of rest, local, got {setting}")
>>>>>>> 01a9d4ab
<|MERGE_RESOLUTION|>--- conflicted
+++ resolved
@@ -1,11 +1,8 @@
 import chromadb.config
 import logging
 
-<<<<<<< HEAD
-=======
 logger = logging.getLogger(__name__)
 
->>>>>>> 01a9d4ab
 __settings = chromadb.config.Settings()
 
 def configure(**kwargs):
@@ -13,66 +10,11 @@
     __settings = chromadb.config.Settings(**kwargs)
 
 def get_db(settings=__settings):
-<<<<<<< HEAD
     """Return a DB instance based on the provided or environmental settings,
     optionally overriding the DB instance."""
     return chromadb.config.get_component(settings, "chroma_db_impl")
-=======
-    """Return a chroma.DB instance based on the provided or environmental settings."""
-
-    setting = settings.chroma_db_impl.lower()
-
-    def require(key):
-        assert settings[key], f"Setting '{key}' is required when chroma_db_impl={setting}"
-
-    if setting == "clickhouse":
-        require("clickhouse_host")
-        require("clickhouse_port")
-        require("persist_directory")
-        logger.info("Using Clickhouse for database")
-        import chromadb.db.clickhouse
-
-        return chromadb.db.clickhouse.Clickhouse(settings)
-    elif setting == "duckdb+parquet":
-        require("persist_directory")
-        import chromadb.db.duckdb
-
-        return chromadb.db.duckdb.PersistentDuckDB(settings)
-    elif setting == "duckdb":
-        require("persist_directory")
-        logger.info("Using DuckDB in-memory for database. Data will be transient.")
-        import chromadb.db.duckdb
-
-        return chromadb.db.duckdb.DuckDB(settings)
-    else:
-        raise ValueError(f"Expected chroma_db_impl to be one of clickhouse, duckdb, duckdb+parquet, got {setting}")
-
->>>>>>> 01a9d4ab
 
 def Client(settings=__settings):
     """Return a chroma.API instance based on the provided or environmental
     settings, optionally overriding the DB instance."""
-
-<<<<<<< HEAD
-    return chromadb.config.get_component(settings, "chroma_api_impl")
-=======
-    setting = settings.chroma_api_impl.lower()
-
-    def require(key):
-        assert settings[key], f"Setting '{key}' is required when chroma_api_impl={setting}"
-
-    if setting == "rest":
-        require("chroma_server_host")
-        require("chroma_server_http_port")
-        logger.info("Running Chroma in client mode using REST to connect to remote server")
-        import chromadb.api.fastapi
-
-        return chromadb.api.fastapi.FastAPI(settings)
-    elif setting == "local":
-        logger.info("Running Chroma using direct local API.")
-        import chromadb.api.local
-
-        return chromadb.api.local.LocalAPI(settings, get_db(settings))
-    else:
-        raise ValueError(f"Expected chroma_api_impl to be one of rest, local, got {setting}")
->>>>>>> 01a9d4ab
+    return chromadb.config.get_component(settings, "chroma_api_impl")