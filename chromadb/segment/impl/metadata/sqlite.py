from typing import Optional, Sequence, Any, Tuple, cast, Generator, Union, Dict
from chromadb.segment import MetadataReader
from chromadb.ingest import Consumer
from chromadb.config import System
from chromadb.types import Segment
from chromadb.db.impl.sqlite import SqliteDB
from overrides import override
from chromadb.db.base import (
    Cursor,
    ParameterValue,
    get_sql,
)
from chromadb.types import (
    Where,
    WhereDocument,
    MetadataEmbeddingRecord,
    EmbeddingRecord,
    SeqId,
    Operation,
    UpdateMetadata,
    LiteralValue,
    WhereOperator,
)
from uuid import UUID
from pypika import Table, Tables, Field
from pypika.queries import QueryBuilder
import pypika.functions as fn
from pypika.terms import Criterion, Function
from itertools import islice, groupby
from functools import reduce
import sqlite3

import logging

logger = logging.getLogger(__name__)


class SqliteMetadataSegment(MetadataReader):
    _consumer: Consumer
    _db: SqliteDB
    _id: UUID
    _topic: Optional[str]
    _subscription: Optional[UUID]

    def __init__(self, system: System, segment: Segment):
        self._db = system.instance(SqliteDB)
        self._consumer = system.instance(Consumer)
        self._id = segment["id"]
        self._topic = segment["topic"]

    @override
    def start(self) -> None:
        if self._topic:
            seq_id = self.max_seqid()
            self._subscription = self._consumer.subscribe(
                self._topic, self._write_metadata, start=seq_id
            )

    @override
    def stop(self) -> None:
        if self._subscription:
            self._consumer.unsubscribe(self._subscription)

    @override
    def max_seqid(self) -> SeqId:
        t = Table("max_seq_id")
        q = (
            self._db.querybuilder()
            .from_(t)
            .select(t.seq_id)
            .where(t.segment_id == ParameterValue(self._db.uuid_to_db(self._id)))
        )
        sql, params = get_sql(q)
        with self._db.tx() as cur:
            result = cur.execute(sql, params).fetchone()

            if result is None:
                return self._consumer.min_seqid()
            else:
                return _decode_seq_id(result[0])

    @override
    def count(self) -> int:
        embeddings_t = Table("embeddings")
        q = (
            self._db.querybuilder()
            .from_(embeddings_t)
            .where(
                embeddings_t.segment_id == ParameterValue(self._db.uuid_to_db(self._id))
            )
            .select(fn.Count(embeddings_t.id))
        )
        sql, params = get_sql(q)
        with self._db.tx() as cur:
            result = cur.execute(sql, params).fetchone()[0]
            return cast(int, result)

    @override
    def get_metadata(
        self,
        where: Optional[Where] = None,
        where_document: Optional[WhereDocument] = None,
        ids: Optional[Sequence[str]] = None,
        limit: Optional[int] = None,
        offset: Optional[int] = None,
    ) -> Sequence[MetadataEmbeddingRecord]:
        """Query for embedding metadata."""

        embeddings_t, metadata_t, fulltext_t = Tables(
            "embeddings", "embedding_metadata", "embedding_fulltext"
        )

        q = (
            (
                self._db.querybuilder()
                .from_(embeddings_t)
                .left_join(metadata_t)
                .on(embeddings_t.id == metadata_t.id)
            )
            .select(
                embeddings_t.id,
                embeddings_t.embedding_id,
                embeddings_t.seq_id,
                metadata_t.key,
                metadata_t.string_value,
                metadata_t.int_value,
                metadata_t.float_value,
                metadata_t.bool_value,
            )
            .where(
                embeddings_t.segment_id == ParameterValue(self._db.uuid_to_db(self._id))
            )
            .orderby(embeddings_t.id)
        )

        if where:
            q = q.where(self._where_map_criterion(q, where, embeddings_t, metadata_t))

        if where_document:
            q = q.where(
                self._where_doc_criterion(q, where_document, embeddings_t, fulltext_t)
            )

        if ids:
            q = q.where(embeddings_t.embedding_id.isin(ParameterValue(ids)))

        limit = limit or 2**63 - 1
        offset = offset or 0

        with self._db.tx() as cur:
            return list(islice(self._records(cur, q), offset, offset + limit))

    def _records(
        self, cur: Cursor, q: QueryBuilder
    ) -> Generator[MetadataEmbeddingRecord, None, None]:
        """Given a cursor and a QueryBuilder, yield a generator of records. Assumes
        cursor returns rows in ID order."""

        sql, params = get_sql(q)
        cur.execute(sql, params)

        cur_iterator = iter(cur.fetchone, None)
        group_iterator = groupby(cur_iterator, lambda r: int(r[0]))

        for _, group in group_iterator:
            yield self._record(list(group))

    def _record(self, rows: Sequence[Tuple[Any, ...]]) -> MetadataEmbeddingRecord:
        """Given a list of DB rows with the same ID, construct a
        MetadataEmbeddingRecord"""
        _, embedding_id, seq_id = rows[0][:3]
        metadata = {}
        for row in rows:
            key, string_value, int_value, float_value, bool_value = row[3:]
            if string_value is not None:
                metadata[key] = string_value
            elif int_value is not None:
                metadata[key] = int_value
            elif float_value is not None:
                metadata[key] = float_value
            elif bool_value is not None:
                if bool_value == 1:
                    metadata[key] = True
                else:
                    metadata[key] = False

        return MetadataEmbeddingRecord(
            id=embedding_id,
            seq_id=_decode_seq_id(seq_id),
            metadata=metadata or None,
        )

    def _insert_record(
        self, cur: Cursor, record: EmbeddingRecord, upsert: bool
    ) -> None:
        """Add or update a single EmbeddingRecord into the DB"""

        t = Table("embeddings")
        q = (
            self._db.querybuilder()
            .into(t)
            .columns(t.segment_id, t.embedding_id, t.seq_id)
            .where(t.segment_id == ParameterValue(self._db.uuid_to_db(self._id)))
            .where(t.embedding_id == ParameterValue(record["id"]))
        ).insert(
            ParameterValue(self._db.uuid_to_db(self._id)),
            ParameterValue(record["id"]),
            ParameterValue(_encode_seq_id(record["seq_id"])),
        )
        sql, params = get_sql(q)
        sql = sql + "RETURNING id"
        try:
            id = cur.execute(sql, params).fetchone()[0]
        except sqlite3.IntegrityError:
            # Can't use INSERT OR REPLACE here because it changes the primary key.
            if upsert:
                return self._update_record(cur, record)
            else:
                logger.warning(f"Insert of existing embedding ID: {record['id']}")
                # We are trying to add for a record that already exists. Fail the call.
                # We don't throw an exception since this is in principal an async path
                return

        if record["metadata"]:
            self._update_metadata(cur, id, record["metadata"])

    def _update_metadata(self, cur: Cursor, id: int, metadata: UpdateMetadata) -> None:
        """Update the metadata for a single EmbeddingRecord"""
        t = Table("embedding_metadata")
        to_delete = [k for k, v in metadata.items() if v is None]
        if to_delete:
            q = (
                self._db.querybuilder()
                .from_(t)
                .where(t.id == ParameterValue(id))
                .where(t.key.isin(ParameterValue(to_delete)))
                .delete()
            )
            sql, params = get_sql(q)
            cur.execute(sql, params)

        if "chroma:document" in metadata:
<<<<<<< HEAD
            # t = Table("embedding_fulltext")
            # q = (
            #     self._db.querybuilder()
            #     .from_(t)
            #     .where(t.id == ParameterValue(id))
            #     .delete()
            # )
            # sql, params = get_sql(q)
            # cur.execute(sql, params)
            pass
=======
            t = Table("embedding_fulltext")
            q = (
                self._db.querybuilder()
                .from_(t)
                .where(t.id == ParameterValue(id))
                .where(Field(t.get_table_name()) == ParameterValue(id))
                .delete()
            )
            sql, params = get_sql(q)
            cur.execute(sql, params)
>>>>>>> 1bbed2d2

        self._insert_metadata(cur, id, metadata)

    def _insert_metadata(self, cur: Cursor, id: int, metadata: UpdateMetadata) -> None:
        """Insert or update each metadata row for a single embedding record"""
        t = Table("embedding_metadata")
        q = (
            self._db.querybuilder()
            .into(t)
            .columns(
                t.id, t.key, t.string_value, t.int_value, t.float_value, t.bool_value
            )
        )
        for key, value in metadata.items():
            if isinstance(value, str):
                q = q.insert(
                    ParameterValue(id),
                    ParameterValue(key),
                    ParameterValue(value),
                    None,
                    None,
                    None,
                )
            # isinstance(True, int) evaluates to True, so we need to check for bools separately
            elif isinstance(value, bool):
                q = q.insert(
                    ParameterValue(id),
                    ParameterValue(key),
                    None,
                    None,
                    None,
                    ParameterValue(value),
                )
            elif isinstance(value, int):
                q = q.insert(
                    ParameterValue(id),
                    ParameterValue(key),
                    None,
                    ParameterValue(value),
                    None,
                    None,
                )
            elif isinstance(value, float):
                q = q.insert(
                    ParameterValue(id),
                    ParameterValue(key),
                    None,
                    None,
                    ParameterValue(value),
                    None,
                )

        sql, params = get_sql(q)
        sql = sql.replace("INSERT", "INSERT OR REPLACE")
        if sql:
            cur.execute(sql, params)

        if "chroma:document" in metadata:
            t = Table("embedding_fulltext")
            q = (
                self._db.querybuilder()
                .into(t)
                .columns(t.id, t.string_value)
                .insert(ParameterValue(id), ParameterValue(metadata["chroma:document"]))
            )
            sql, params = get_sql(q)
            cur.execute(sql, params)

    def _delete_record(self, cur: Cursor, record: EmbeddingRecord) -> None:
        """Delete a single EmbeddingRecord from the DB"""
        t = Table("embeddings")
        q = (
            self._db.querybuilder()
            .from_(t)
            .where(t.segment_id == ParameterValue(self._db.uuid_to_db(self._id)))
            .where(t.embedding_id == ParameterValue(record["id"]))
            .delete()
        )
        sql, params = get_sql(q)
        sql = sql + " RETURNING id"
        result = cur.execute(sql, params).fetchone()
        if result is None:
            logger.warning(f"Delete of nonexisting embedding ID: {record['id']}")
        else:
            id = result[0]

            # Manually delete metadata; cannot use cascade because
            # that triggers on replace
            metadata_t = Table("embedding_metadata")
            q = (
                self._db.querybuilder()
                .from_(metadata_t)
                .where(metadata_t.id == ParameterValue(id))
                .delete()
            )
            sql, params = get_sql(q)
            cur.execute(sql, params)

    def _update_record(self, cur: Cursor, record: EmbeddingRecord) -> None:
        """Update a single EmbeddingRecord in the DB"""
        t = Table("embeddings")
        q = (
            self._db.querybuilder()
            .update(t)
            .set(t.seq_id, ParameterValue(_encode_seq_id(record["seq_id"])))
            .where(t.segment_id == ParameterValue(self._db.uuid_to_db(self._id)))
            .where(t.embedding_id == ParameterValue(record["id"]))
        )
        sql, params = get_sql(q)
        sql = sql + " RETURNING id"
        result = cur.execute(sql, params).fetchone()
        if result is None:
            logger.warning(f"Update of nonexisting embedding ID: {record['id']}")
        else:
            id = result[0]
            if record["metadata"]:
                self._update_metadata(cur, id, record["metadata"])

    def _write_metadata(self, records: Sequence[EmbeddingRecord]) -> None:
        """Write embedding metadata to the database. Care should be taken to ensure
        records are append-only (that is, that seq-ids should increase monotonically)"""
        with self._db.tx() as cur:
            for record in records:
                q = (
                    self._db.querybuilder()
                    .into(Table("max_seq_id"))
                    .columns("segment_id", "seq_id")
                    .insert(
                        ParameterValue(self._db.uuid_to_db(self._id)),
                        ParameterValue(_encode_seq_id(record["seq_id"])),
                    )
                )
                sql, params = get_sql(q)
                sql = sql.replace("INSERT", "INSERT OR REPLACE")
                cur.execute(sql, params)

                if record["operation"] == Operation.ADD:
                    self._insert_record(cur, record, False)
                elif record["operation"] == Operation.UPSERT:
                    self._insert_record(cur, record, True)
                elif record["operation"] == Operation.DELETE:
                    self._delete_record(cur, record)
                elif record["operation"] == Operation.UPDATE:
                    self._update_record(cur, record)

    def _where_map_criterion(
        self, q: QueryBuilder, where: Where, embeddings_t: Table, metadata_t: Table
    ) -> Criterion:
        clause: list[Criterion] = []

        for k, v in where.items():
            if k == "$and":
                criteria = [
                    self._where_map_criterion(q, w, embeddings_t, metadata_t)
                    for w in cast(Sequence[Where], v)
                ]
                clause.append(reduce(lambda x, y: x & y, criteria))
            elif k == "$or":
                criteria = [
                    self._where_map_criterion(q, w, embeddings_t, metadata_t)
                    for w in cast(Sequence[Where], v)
                ]
                clause.append(reduce(lambda x, y: x | y, criteria))
            else:
                expr = cast(Union[LiteralValue, Dict[WhereOperator, LiteralValue]], v)
                sq = (
                    self._db.querybuilder()
                    .from_(metadata_t)
                    .select(metadata_t.id)
                    .where(metadata_t.key == ParameterValue(k))
                    .where(_where_clause(expr, metadata_t))
                )
                clause.append(embeddings_t.id.isin(sq))
        return reduce(lambda x, y: x & y, clause)

    class EscapedLike(Function):  # type: ignore
        def __init__(self, column_name: str, search_term: str, escape_char: str = "\\"):
            self.column_name = column_name
            self.search_term = search_term
            self.escape_char = escape_char
            super().__init__("LIKE", column_name, search_term)

        def get_function_sql(self, **kwargs: Any) -> str:
            return f"{self.column_name} LIKE {self.search_term} ESCAPE '{self.escape_char}'"

    def _where_doc_criterion(
        self,
        q: QueryBuilder,
        where: WhereDocument,
        embeddings_t: Table,
        fulltext_t: Table,
    ) -> Criterion:
        for k, v in where.items():
            if k == "$and":
                criteria = [
                    self._where_doc_criterion(q, w, embeddings_t, fulltext_t)
                    for w in cast(Sequence[WhereDocument], v)
                ]
                return reduce(lambda x, y: x & y, criteria)
            elif k == "$or":
                criteria = [
                    self._where_doc_criterion(q, w, embeddings_t, fulltext_t)
                    for w in cast(Sequence[WhereDocument], v)
                ]
                return reduce(lambda x, y: x | y, criteria)
            elif k == "$contains":
                v = cast(str, v)
                search_term = f"%{_escape_characters(v)}%"

                sq = (
                    self._db.querybuilder()
                    .from_(fulltext_t)
                    .select(fulltext_t.id)
                    .where(
                        self.EscapedLike(
                            fulltext_t.string_value,
                            ParameterValue(search_term),
                        )
                    )
                )
                return embeddings_t.id.isin(sq)
            else:
                raise ValueError(f"Unknown where_doc operator {k}")
        raise ValueError("Empty where_doc")


def _escape_characters(string: str) -> str:
    """Escape % and _ characters in a string with a backslash as they are reserved in
    LIKE clauses"""
    escaped_string = ""
    for char in string:
        if char == "%" or char == "_":
            escaped_string += "\\"
        escaped_string += char
    return escaped_string


def _encode_seq_id(seq_id: SeqId) -> bytes:
    """Encode a SeqID into a byte array"""
    if seq_id.bit_length() < 64:
        return int.to_bytes(seq_id, 8, "big")
    elif seq_id.bit_length() < 192:
        return int.to_bytes(seq_id, 24, "big")
    else:
        raise ValueError(f"Unsupported SeqID: {seq_id}")


def _decode_seq_id(seq_id_bytes: bytes) -> SeqId:
    """Decode a byte array into a SeqID"""
    if len(seq_id_bytes) == 8:
        return int.from_bytes(seq_id_bytes, "big")
    elif len(seq_id_bytes) == 24:
        return int.from_bytes(seq_id_bytes, "big")
    else:
        raise ValueError(f"Unknown SeqID type with length {len(seq_id_bytes)}")


def _where_clause(
    expr: Union[LiteralValue, Dict[WhereOperator, LiteralValue]],
    table: Table,
) -> Criterion:
    """Given a field name, an expression, and a table, construct a Pypika Criterion"""

    # Literal value case
    if isinstance(expr, (str, int, float, bool)):
        return _where_clause({"$eq": expr}, table)

    # Operator dict case
    operator, value = next(iter(expr.items()))
    return _value_criterion(value, operator, table)


def _value_criterion(value: LiteralValue, op: WhereOperator, table: Table) -> Criterion:
    """Return a criterion to compare a value with the appropriate columns given its type
    and the operation type."""

    if isinstance(value, str):
        cols = [table.string_value]
    # isinstance(True, int) evaluates to True, so we need to check for bools separately
    elif isinstance(value, bool) and op in ("$eq", "$ne"):
        cols = [table.bool_value]
    elif isinstance(value, int) and op in ("$eq", "$ne"):
        cols = [table.int_value]
    elif isinstance(value, float) and op in ("$eq", "$ne"):
        cols = [table.float_value]
    else:
        cols = [table.int_value, table.float_value]

    if op == "$eq":
        col_exprs = [col == ParameterValue(value) for col in cols]
    elif op == "$ne":
        col_exprs = [col != ParameterValue(value) for col in cols]
    elif op == "$gt":
        col_exprs = [col > ParameterValue(value) for col in cols]
    elif op == "$gte":
        col_exprs = [col >= ParameterValue(value) for col in cols]
    elif op == "$lt":
        col_exprs = [col < ParameterValue(value) for col in cols]
    elif op == "$lte":
        col_exprs = [col <= ParameterValue(value) for col in cols]

    if op == "$ne":
        return reduce(lambda x, y: x & y, col_exprs)
    else:
        return reduce(lambda x, y: x | y, col_exprs)<|MERGE_RESOLUTION|>--- conflicted
+++ resolved
@@ -240,18 +240,6 @@
             cur.execute(sql, params)
 
         if "chroma:document" in metadata:
-<<<<<<< HEAD
-            # t = Table("embedding_fulltext")
-            # q = (
-            #     self._db.querybuilder()
-            #     .from_(t)
-            #     .where(t.id == ParameterValue(id))
-            #     .delete()
-            # )
-            # sql, params = get_sql(q)
-            # cur.execute(sql, params)
-            pass
-=======
             t = Table("embedding_fulltext")
             q = (
                 self._db.querybuilder()
@@ -262,7 +250,6 @@
             )
             sql, params = get_sql(q)
             cur.execute(sql, params)
->>>>>>> 1bbed2d2
 
         self._insert_metadata(cur, id, metadata)
 
